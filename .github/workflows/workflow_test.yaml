# Copyright 2024 Canonical Ltd.
# See LICENSE file for licensing details.

name: Workflow test

on:
  pull_request:

jobs:
  simple:
    uses: ./.github/workflows/test.yaml
    secrets: inherit
    with:
      working-directory: "tests/workflows/integration/test-upload-charm/"
      self-hosted-runner: false
  simple-self-hosted:
    uses: ./.github/workflows/test.yaml
    secrets: inherit
    with:
      working-directory: "tests/workflows/integration/test-upload-charm/"
      self-hosted-runner: true
      self-hosted-runner-label: "edge"
  integration:
    uses: ./.github/workflows/integration_test.yaml
    secrets: inherit
    with:
      working-directory: "tests/workflows/integration/test-upload-charm/"
      trivy-image-config: "tests/workflows/integration/test-upload-charm/trivy.yaml"
  integration-juju3:
    uses: ./.github/workflows/integration_test.yaml
    secrets: inherit
    with:
      identifier: test-upload
      working-directory: "tests/workflows/integration/test-upload-charm/"
      trivy-image-config: "tests/workflows/integration/test-upload-charm/trivy.yaml"
      juju-channel: 3.3/stable
      channel: 1.30-strict/stable
      provider: microk8s
      test-tox-env: "integration-juju3.1"
  integration-artifact:
    uses: ./.github/workflows/integration_test.yaml
    secrets: inherit
    with:
      identifier: test-upload-artifact
      working-directory: "tests/workflows/integration/test-upload-charm/"
      trivy-image-config: "tests/workflows/integration/test-upload-charm/trivy.yaml"
      juju-channel: 3.3/stable
      channel: 1.30-strict/stable
      provider: microk8s
      test-tox-env: "integration-juju3.1"
      upload-image: artifact
      microk8s-addons: "dns ingress rbac storage registry"
  integration-self-hosted:
    uses: ./.github/workflows/integration_test.yaml
    secrets: inherit
    with:
      working-directory: "tests/workflows/integration/test-upload-charm/"
      trivy-image-config: "tests/workflows/integration/test-upload-charm/trivy.yaml"
      self-hosted-runner: true
      self-hosted-runner-label: "edge"
  integration-rock:
    uses: ./.github/workflows/integration_test.yaml
    secrets: inherit
    with:
      working-directory: "tests/workflows/integration/test-rock/"
      trivy-image-config: "tests/workflows/integration/test-rock/trivy.yaml"
  integration-rock-artifact:
    uses: ./.github/workflows/integration_test.yaml
    secrets: inherit
    with:
      working-directory: "tests/workflows/integration/test-rock/"
      upload-image: artifact
      microk8s-addons: "dns ingress rbac storage registry"
      trivy-image-config: "tests/workflows/integration/test-rock/trivy.yaml"
  integration-craft:
    uses: ./.github/workflows/integration_test.yaml
    secrets: inherit
    with:
      working-directory: "tests/workflows/integration/test-rock/"
      trivy-image-config: "tests/workflows/integration/test-rock/trivy.yaml"
      charmcraft-repository: canonical/charmcraft
      charmcraft-ref: main
      rockcraft-repository: canonical/rockcraft
      rockcraft-ref: main
  publish:
    uses: ./.github/workflows/publish_charm.yaml
    secrets: inherit
    needs: [ integration-juju3 ]
    with:
      identifier: test-upload
      channel: latest/edge
      integration-test-workflow-file: workflow_test.yaml
      working-directory: tests/workflows/integration/test-upload-charm/
      workflow-run-id: ${{ github.run_id }}
  publish-artifact:
    uses: ./.github/workflows/publish_charm.yaml
    secrets: inherit
    needs: [ publish, integration-artifact ]
    with:
      identifier: test-upload-artifact
      channel: latest/edge
<<<<<<< HEAD
=======
      integration-test-workflow-file: workflow_test.yaml
>>>>>>> 8828efe2
      working-directory: tests/workflows/integration/test-upload-charm/
      workflow-run-id: ${{ github.run_id }}
  check:
    runs-on: ubuntu-latest
    if: always() && !cancelled()
    timeout-minutes: 5
    needs:
      - simple
      - simple-self-hosted
      - integration
      - integration-juju3
      - integration-artifact
      - integration-self-hosted
      - integration-rock
      - integration-rock-artifact
      - integration-craft
      - publish
      - publish-artifact
    steps:
      - run: |
          [ '${{ needs.simple.result }}' = 'success' ] || (echo simple failed && false)
          [ '${{ needs.simple-self-hosted.result }}' = 'success' ] || (echo simple-self-hosted failed && false)
          [ '${{ needs.integration.result }}' = 'success' ] || (echo integration failed && false)
          [ '${{ needs.integration-juju3.result }}' = 'success' ] || (echo integration-juju3 failed && false)
<<<<<<< HEAD
          [ '${{ needs.integration-artifact.result }}' = 'success' ] || (echo integration failed && false)
          [ '${{ needs.integration-self-hosted.result }}' = 'success' ] || (echo integration failed && false)
          [ '${{ needs.integration-rock.result }}' = 'success' ] || (echo integration-rock failed && false)
          [ '${{ needs.integration-rock-artifact.result }}' = 'success' ] || (echo integration-rock failed && false)
          [ '${{ needs.integration-craft.result }}' = 'success' ] || (echo integration-rock failed && false)
=======
          [ '${{ needs.integration-artifact.result }}' = 'success' ] || (echo integration-artifact failed && false)
          [ '${{ needs.integration-self-hosted.result }}' = 'success' ] || (echo integration-self-hosted failed && false)
          [ '${{ needs.integration-rock.result }}' = 'success' ] || (echo integration-rock failed && false)
          [ '${{ needs.integration-rock-artifact.result }}' = 'success' ] || (echo integration-rock-artifact failed && false)
          [ '${{ needs.integration-craft.result }}' = 'success' ] || (echo integration-craft failed && false)
>>>>>>> 8828efe2
          [ '${{ needs.publish.result }}' != 'failure' ] || (echo publish failed && false)
          [ '${{ needs.publish-artifact.result }}' != 'failure' ] || (echo publish failed && false)<|MERGE_RESOLUTION|>--- conflicted
+++ resolved
@@ -99,10 +99,7 @@
     with:
       identifier: test-upload-artifact
       channel: latest/edge
-<<<<<<< HEAD
-=======
       integration-test-workflow-file: workflow_test.yaml
->>>>>>> 8828efe2
       working-directory: tests/workflows/integration/test-upload-charm/
       workflow-run-id: ${{ github.run_id }}
   check:
@@ -127,18 +124,10 @@
           [ '${{ needs.simple-self-hosted.result }}' = 'success' ] || (echo simple-self-hosted failed && false)
           [ '${{ needs.integration.result }}' = 'success' ] || (echo integration failed && false)
           [ '${{ needs.integration-juju3.result }}' = 'success' ] || (echo integration-juju3 failed && false)
-<<<<<<< HEAD
-          [ '${{ needs.integration-artifact.result }}' = 'success' ] || (echo integration failed && false)
-          [ '${{ needs.integration-self-hosted.result }}' = 'success' ] || (echo integration failed && false)
-          [ '${{ needs.integration-rock.result }}' = 'success' ] || (echo integration-rock failed && false)
-          [ '${{ needs.integration-rock-artifact.result }}' = 'success' ] || (echo integration-rock failed && false)
-          [ '${{ needs.integration-craft.result }}' = 'success' ] || (echo integration-rock failed && false)
-=======
           [ '${{ needs.integration-artifact.result }}' = 'success' ] || (echo integration-artifact failed && false)
           [ '${{ needs.integration-self-hosted.result }}' = 'success' ] || (echo integration-self-hosted failed && false)
           [ '${{ needs.integration-rock.result }}' = 'success' ] || (echo integration-rock failed && false)
           [ '${{ needs.integration-rock-artifact.result }}' = 'success' ] || (echo integration-rock-artifact failed && false)
           [ '${{ needs.integration-craft.result }}' = 'success' ] || (echo integration-craft failed && false)
->>>>>>> 8828efe2
           [ '${{ needs.publish.result }}' != 'failure' ] || (echo publish failed && false)
           [ '${{ needs.publish-artifact.result }}' != 'failure' ] || (echo publish failed && false)