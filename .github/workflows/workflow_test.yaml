name: Workflow test

on:
  pull_request:

jobs:
  simple:
    uses: ./.github/workflows/test.yaml
    secrets: inherit
    with:
      working-directory: 'tests/workflows/test/simple/'
<<<<<<< HEAD
        
  # TODO: Re-enable this, disable for faster testing.
  # pflake8:
  #   uses: ./.github/workflows/test.yaml
  #   secrets: inherit
  #   needs:
  #     - simple
  #   with:
  #     working-directory: 'tests/workflows/test/pflake8/'
  # metadata_yaml:
  #   uses: ./.github/workflows/test.yaml
  #   secrets: inherit
  #   needs:
  #     - pflake8
  #   with:
  #     working-directory: 'tests/workflows/test/metadata_yaml/'
  # dockerfile:
  #   uses: ./.github/workflows/test.yaml
  #   secrets: inherit
  #   needs:
  #     - metadata_yaml
  #   with:
  #     working-directory: 'tests/workflows/test/dockerfile/'
  # integration:
  #   uses: ./.github/workflows/integration_test.yaml
  #   secrets: inherit
  #   with:
  #     working-directory: 'tests/workflows/integration/simple/'
  #     trivy-image-config: 'tests/workflows/integration/simple/trivy.yaml'
  # publish:
  #   uses: ./.github/workflows/test_and_publish_charm.yaml
  #   secrets: inherit
  #   needs:
  #     - integration
  #   with:
  #     working-directory: tests/workflows/integration/test-upload-charm/
  #     trivy-image-config: 'tests/workflows/integration/test-upload-charm/trivy.yaml'
  # check:
  #   runs-on: ubuntu-latest
  #   if: always()
  #   needs:
  #     - simple
  #     - pflake8
  #     - metadata_yaml
  #     - dockerfile
  #     - integration
  #     - publish
  #   steps:
  #     - run: |
  #         [ '${{ needs.simple.outputs.metadata-lint-outcome }}' = 'skipped' ] || (echo metadata-lint not skipped && false)
  #         [ '${{ needs.simple.outputs.docker-lint-outcome }}' = 'skipped' ] || (echo docker-lint not skipped && false)
  #         [ '${{ needs.simple.outputs.lint-and-unit-test-outcome }}' = 'success' ] || (echo lint-and-unit-test failed && false)
  #         [ '${{ needs.pflake8.outputs.lint-and-unit-test-outcome }}' = 'success' ] || (echo lint-and-unit-test failed && false)
  #         [ '${{ needs.metadata_yaml.outputs.metadata-lint-outcome }}' = 'success' ] || (echo metadata-lint failed && false)
  #         [ '${{ needs.metadata_yaml.outputs.docker-lint-outcome }}' = 'skipped' ] || (echo docker-lint not skipped && false)
  #         [ '${{ needs.dockerfile.outputs.metadata-lint-outcome }}' = 'skipped' ] || (echo metadata-lint not skipped && false)
  #         [ '${{ needs.dockerfile.outputs.docker-lint-outcome }}' = 'success' ] || (echo docker-lint failed && false)
  #         [ '${{ needs.integration.result }}' = 'success' ] || (echo integration failed && false)
  #         [ '${{ needs.publish.result }}' = 'success' ] || (echo publish failed && false)
=======
  pflake8:
    uses: ./.github/workflows/test.yaml
    secrets: inherit
    needs:
      - simple
    with:
      working-directory: 'tests/workflows/test/pflake8/'
  metadata_yaml:
    uses: ./.github/workflows/test.yaml
    secrets: inherit
    needs:
      - pflake8
    with:
      working-directory: 'tests/workflows/test/metadata_yaml/'
  dockerfile:
    uses: ./.github/workflows/test.yaml
    secrets: inherit
    needs:
      - metadata_yaml
    with:
      working-directory: 'tests/workflows/test/dockerfile/'
  integration:
    uses: ./.github/workflows/integration_test.yaml
    secrets: inherit
    with:
      working-directory: 'tests/workflows/integration/simple/'
      trivy-image-config: 'tests/workflows/integration/simple/trivy.yaml'
  integration-rock:
    uses: ./.github/workflows/integration_test.yaml
    secrets: inherit
    needs:
      - integration
    with:
      working-directory: 'tests/workflows/integration/test-rock/'
      trivy-image-config: 'tests/workflows/integration/test-rock/trivy.yaml'
  publish:
    uses: ./.github/workflows/test_and_publish_charm.yaml
    secrets: inherit
    needs:
      - integration-rock
    with:
      working-directory: tests/workflows/integration/test-upload-charm/
      trivy-image-config: 'tests/workflows/integration/test-upload-charm/trivy.yaml'
  check:
    runs-on: ubuntu-latest
    if: always()
    needs:
      - simple
      - pflake8
      - metadata_yaml
      - dockerfile
      - integration
      - integration-rock
      - publish
    steps:
      - run: |
          [ '${{ needs.simple.outputs.metadata-lint-outcome }}' = 'skipped' ] || (echo metadata-lint not skipped && false)
          [ '${{ needs.simple.outputs.docker-lint-outcome }}' = 'skipped' ] || (echo docker-lint not skipped && false)
          [ '${{ needs.simple.outputs.lint-and-unit-test-outcome }}' = 'success' ] || (echo lint-and-unit-test failed && false)
          [ '${{ needs.pflake8.outputs.lint-and-unit-test-outcome }}' = 'success' ] || (echo lint-and-unit-test failed && false)
          [ '${{ needs.metadata_yaml.outputs.metadata-lint-outcome }}' = 'success' ] || (echo metadata-lint failed && false)
          [ '${{ needs.metadata_yaml.outputs.docker-lint-outcome }}' = 'skipped' ] || (echo docker-lint not skipped && false)
          [ '${{ needs.dockerfile.outputs.metadata-lint-outcome }}' = 'skipped' ] || (echo metadata-lint not skipped && false)
          [ '${{ needs.dockerfile.outputs.docker-lint-outcome }}' = 'success' ] || (echo docker-lint failed && false)
          [ '${{ needs.integration.result }}' = 'success' ] || (echo integration failed && false)
          [ '${{ needs.integration-rock.result }}' = 'success' ] || (echo integration-rock failed && false)
          [ '${{ needs.publish.result }}' = 'success' ] || (echo publish failed && false)
>>>>>>> 9310afd2
<|MERGE_RESOLUTION|>--- conflicted
+++ resolved
@@ -9,9 +9,7 @@
     secrets: inherit
     with:
       working-directory: 'tests/workflows/test/simple/'
-<<<<<<< HEAD
-        
-  # TODO: Re-enable this, disable for faster testing.
+  # TODO: Disabled to faster testing. Reenable this.
   # pflake8:
   #   uses: ./.github/workflows/test.yaml
   #   secrets: inherit
@@ -39,102 +37,44 @@
   #   with:
   #     working-directory: 'tests/workflows/integration/simple/'
   #     trivy-image-config: 'tests/workflows/integration/simple/trivy.yaml'
+  # integration-rock:
+  #   uses: ./.github/workflows/integration_test.yaml
+  #   secrets: inherit
+  #   needs:
+  #     - integration
+  #   with:
+  #     working-directory: 'tests/workflows/integration/test-rock/'
+  #     trivy-image-config: 'tests/workflows/integration/test-rock/trivy.yaml'
   # publish:
   #   uses: ./.github/workflows/test_and_publish_charm.yaml
   #   secrets: inherit
   #   needs:
-  #     - integration
+  #     - integration-rock
   #   with:
   #     working-directory: tests/workflows/integration/test-upload-charm/
   #     trivy-image-config: 'tests/workflows/integration/test-upload-charm/trivy.yaml'
-  # check:
-  #   runs-on: ubuntu-latest
-  #   if: always()
-  #   needs:
-  #     - simple
-  #     - pflake8
-  #     - metadata_yaml
-  #     - dockerfile
-  #     - integration
-  #     - publish
-  #   steps:
-  #     - run: |
-  #         [ '${{ needs.simple.outputs.metadata-lint-outcome }}' = 'skipped' ] || (echo metadata-lint not skipped && false)
-  #         [ '${{ needs.simple.outputs.docker-lint-outcome }}' = 'skipped' ] || (echo docker-lint not skipped && false)
-  #         [ '${{ needs.simple.outputs.lint-and-unit-test-outcome }}' = 'success' ] || (echo lint-and-unit-test failed && false)
-  #         [ '${{ needs.pflake8.outputs.lint-and-unit-test-outcome }}' = 'success' ] || (echo lint-and-unit-test failed && false)
-  #         [ '${{ needs.metadata_yaml.outputs.metadata-lint-outcome }}' = 'success' ] || (echo metadata-lint failed && false)
-  #         [ '${{ needs.metadata_yaml.outputs.docker-lint-outcome }}' = 'skipped' ] || (echo docker-lint not skipped && false)
-  #         [ '${{ needs.dockerfile.outputs.metadata-lint-outcome }}' = 'skipped' ] || (echo metadata-lint not skipped && false)
-  #         [ '${{ needs.dockerfile.outputs.docker-lint-outcome }}' = 'success' ] || (echo docker-lint failed && false)
-  #         [ '${{ needs.integration.result }}' = 'success' ] || (echo integration failed && false)
-  #         [ '${{ needs.publish.result }}' = 'success' ] || (echo publish failed && false)
-=======
-  pflake8:
-    uses: ./.github/workflows/test.yaml
-    secrets: inherit
-    needs:
-      - simple
-    with:
-      working-directory: 'tests/workflows/test/pflake8/'
-  metadata_yaml:
-    uses: ./.github/workflows/test.yaml
-    secrets: inherit
-    needs:
-      - pflake8
-    with:
-      working-directory: 'tests/workflows/test/metadata_yaml/'
-  dockerfile:
-    uses: ./.github/workflows/test.yaml
-    secrets: inherit
-    needs:
-      - metadata_yaml
-    with:
-      working-directory: 'tests/workflows/test/dockerfile/'
-  integration:
-    uses: ./.github/workflows/integration_test.yaml
-    secrets: inherit
-    with:
-      working-directory: 'tests/workflows/integration/simple/'
-      trivy-image-config: 'tests/workflows/integration/simple/trivy.yaml'
-  integration-rock:
-    uses: ./.github/workflows/integration_test.yaml
-    secrets: inherit
-    needs:
-      - integration
-    with:
-      working-directory: 'tests/workflows/integration/test-rock/'
-      trivy-image-config: 'tests/workflows/integration/test-rock/trivy.yaml'
-  publish:
-    uses: ./.github/workflows/test_and_publish_charm.yaml
-    secrets: inherit
-    needs:
-      - integration-rock
-    with:
-      working-directory: tests/workflows/integration/test-upload-charm/
-      trivy-image-config: 'tests/workflows/integration/test-upload-charm/trivy.yaml'
   check:
     runs-on: ubuntu-latest
     if: always()
     needs:
       - simple
-      - pflake8
-      - metadata_yaml
-      - dockerfile
-      - integration
-      - integration-rock
-      - publish
+      # TODO: Disabled to faster testing. Reenable this.
+      # - pflake8
+      # - metadata_yaml
+      # - dockerfile
+      # - integration
+      # - integration-rock
+      # - publish
     steps:
       - run: |
           [ '${{ needs.simple.outputs.metadata-lint-outcome }}' = 'skipped' ] || (echo metadata-lint not skipped && false)
           [ '${{ needs.simple.outputs.docker-lint-outcome }}' = 'skipped' ] || (echo docker-lint not skipped && false)
           [ '${{ needs.simple.outputs.lint-and-unit-test-outcome }}' = 'success' ] || (echo lint-and-unit-test failed && false)
-          [ '${{ needs.pflake8.outputs.lint-and-unit-test-outcome }}' = 'success' ] || (echo lint-and-unit-test failed && false)
-          [ '${{ needs.metadata_yaml.outputs.metadata-lint-outcome }}' = 'success' ] || (echo metadata-lint failed && false)
-          [ '${{ needs.metadata_yaml.outputs.docker-lint-outcome }}' = 'skipped' ] || (echo docker-lint not skipped && false)
-          [ '${{ needs.dockerfile.outputs.metadata-lint-outcome }}' = 'skipped' ] || (echo metadata-lint not skipped && false)
-          [ '${{ needs.dockerfile.outputs.docker-lint-outcome }}' = 'success' ] || (echo docker-lint failed && false)
-          [ '${{ needs.integration.result }}' = 'success' ] || (echo integration failed && false)
-          [ '${{ needs.integration-rock.result }}' = 'success' ] || (echo integration-rock failed && false)
-          [ '${{ needs.publish.result }}' = 'success' ] || (echo publish failed && false)
->>>>>>> 9310afd2
+#          [ '${{ needs.pflake8.outputs.lint-and-unit-test-outcome }}' = 'success' ] || (echo lint-and-unit-test failed && false)
+#          [ '${{ needs.metadata_yaml.outputs.metadata-lint-outcome }}' = 'success' ] || (echo metadata-lint failed && false)
+#          [ '${{ needs.metadata_yaml.outputs.docker-lint-outcome }}' = 'skipped' ] || (echo docker-lint not skipped && false)
+#          [ '${{ needs.dockerfile.outputs.metadata-lint-outcome }}' = 'skipped' ] || (echo metadata-lint not skipped && false)
+#          [ '${{ needs.dockerfile.outputs.docker-lint-outcome }}' = 'success' ] || (echo docker-lint failed && false)
+#          [ '${{ needs.integration.result }}' = 'success' ] || (echo integration failed && false)
+#          [ '${{ needs.integration-rock.result }}' = 'success' ] || (echo integration-rock failed && false)
+#          [ '${{ needs.publish.result }}' = 'success' ] || (echo publish failed && false)