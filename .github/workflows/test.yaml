--- conflicted
+++ resolved
@@ -42,20 +42,14 @@
     uses: ./.github/workflows/get_runner_image.yaml
   shellcheck-lint:
     name: Shell scripts lint
-<<<<<<< HEAD
-=======
     runs-on: ubuntu-22.04
->>>>>>> 180e866f
     steps:
       - uses: actions/checkout@v3
       - name: Run ShellCheck
         uses: ludeeus/action-shellcheck@master
   docker-lint:
     name: Dockerfile lint
-<<<<<<< HEAD
-=======
     runs-on: ubuntu-22.04
->>>>>>> 180e866f
     steps:
       - uses: actions/checkout@v3
       - name: Check for Dockerfiles
