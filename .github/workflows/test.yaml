name: Tests

on:
  workflow_call:
    inputs:
      working-directory:
        type: string
        description: The working directory for jobs
        default: './'
    outputs:
      docker-lint-outcome:
        description: |
          The outcome of the docker linting, mainly for the puposes of the tests for this workflow
        value: ${{ jobs.docker-lint.outputs.outcome }}
      metadata-lint-outcome:
        description: |
          The outcome of the metadata.yaml linting, mainly for the puposes of the tests for this
          workflow
        value: ${{ jobs.metadata-lint.outputs.outcome }}
      lint-and-unit-test-outcome:
        description: |
          The outcome of the linting and unit testing, mainly for the puposes of the tests for this
          workflow
        value: ${{ jobs.lint-and-unit-test.outputs.outcome }}

jobs:
  inclusive-naming-check:
    name: Inclusive naming
    runs-on: ubuntu-22.04
    defaults:
      run:
        working-directory: ${{ inputs.working-directory }}
    steps:
      - uses: actions/checkout@v3
        with:
          repository: canonical/Inclusive-naming
          path: ${{ inputs.working-directory }}
      - run: mv * /tmp
      - uses: actions/checkout@v3
      - name: Merge configuration files
        run: |
          # Combine all entries and replace matching elements by
          # .name in .rules for the ones in .woke.yaml
          woke_file=""
          if [ -f .woke.yaml ]; then
            woke_file=".woke.yaml"
          elif [ -f .woke.yml ]; then
            woke_file=".woke.yml"
          fi
          if [ ! -z "$woke_file" ]; then
            yq eval-all '
            (
              . as $item ireduce ({}; . *+ $item) | .rules | unique_by(.name)
            ) as $mergedArray | . as $item ireduce ({}; . *+ $item) | .rules = $mergedArray
            ' $woke_file /tmp/config.yml | tee /tmp/merged.yml
            mv /tmp/merged.yml /tmp/config.yml
          fi
      - name: Run inclusive naming check
        uses: canonical/inclusive-naming@main
        with:
          fail-on-error: "true"
          github-token: ${{ secrets.GITHUB_TOKEN }}
          reporter: github-pr-review
          woke-args: '. -c /tmp/config.yml'
          filter-mode: nofilter
          workdir: ${{ inputs.working-directory }}
          woke-version: latest
  get-runner-image:
    name: Get runner image
    uses: ./.github/workflows/get_runner_image.yaml
  shellcheck-lint:
    name: Shell scripts lint
    runs-on: ubuntu-22.04
    defaults:
      run:
        working-directory: ${{ inputs.working-directory }}
    steps:
      - uses: actions/checkout@v3
      - name: Gather files to scan
        shell: bash
        id: gather
        run: |
          declare -a filepaths
          shebangregex="^#! */[^ ]*/(env *)?[abk]*sh"

          set -f # temporarily disable globbing so that globs in inputs aren't expanded

          while IFS= read -r -d '' file; do
          filepaths+=("$file")
          done < <(find . \
                        -type f \
                        '(' \
                        -name '*.bash' \
                        -o -name '.bashrc' \
                        -o -name 'bashrc' \
                        -o -name '.bash_aliases' \
                        -o -name '.bash_completion' \
                        -o -name '.bash_login' \
                        -o -name '.bash_logout' \
                        -o -name '.bash_profile' \
                        -o -name 'bash_profile' \
                        -o -name '*.ksh' \
                        -o -name 'suid_profile' \
                        -o -name '*.zsh' \
                        -o -name '.zlogin' \
                        -o -name 'zlogin' \
                        -o -name '.zlogout' \
                        -o -name 'zlogout' \
                        -o -name '.zprofile' \
                        -o -name 'zprofile' \
                        -o -name '.zsenv' \
                        -o -name 'zsenv' \
                        -o -name '.zshrc' \
                        -o -name 'zshrc' \
                        -o -name '*.sh' \
                        -o -path '*/.profile' \
                        -o -path '*/profile' \
                        -o -name '*.shlib' \
                        ')' \
                        -print0)

          while IFS= read -r -d '' file; do
          head -n1 "$file" | grep -Eqs "$shebangregex" || continue
          filepaths+=("$file")
          done < <(find . \
                        -type f ! -name '*.*' -perm /111 \
                        -print0)
          echo "filepaths=${filepaths[@]}" >> $GITHUB_OUTPUT
          set +f # re-enable globbing
      - if: ${{ steps.gather.outputs.filepaths != '' }}
        name: Shellcheck Problem Matchers
        uses: lumaxis/shellcheck-problem-matchers@v1.1.2
      - if: ${{ steps.gather.outputs.filepaths != '' }}
        run: shellcheck -f gcc ${{steps.gather.outputs.filepaths}}
  docker-lint:
    name: Dockerfile lint
    runs-on: ubuntu-22.04
    outputs:
      outcome: ${{ steps.report.outputs.outcome }}
    defaults:
      run:
        working-directory: ${{ inputs.working-directory }}
    steps:
      - uses: actions/checkout@v3
      - name: Check for Dockerfiles
        id: dockerfiles
        run: echo -n "found=$(find . -name "*Dockerfile" -printf "${{ inputs.working-directory }}%p ")" >> $GITHUB_OUTPUT
      - if: ${{ steps.dockerfiles.outputs.found != '' }}
        name: Run HadoLint
        uses: jbergstroem/hadolint-gh-action@v1
        with:
          dockerfile: "${{ steps.dockerfiles.outputs.found }}"
      - name: Report
        id: report
        run: echo "outcome=$([ '${{ steps.dockerfiles.outputs.found }}' = '' ] && echo skip || echo success)" >> $GITHUB_OUTPUT
  metadata-lint:
    name: Lint metadata.yaml
    runs-on: ubuntu-22.04
    defaults:
      run:
        working-directory: ${{ inputs.working-directory }}
    outputs:
      outcome: ${{ steps.report.outputs.outcome }}
      exists: ${{ steps.metadata.outputs.exists }}
    steps:
      - uses: actions/checkout@v3
      - name: Check file existence
        id: metadata
        run: echo "exists=$([ -f metadata.yaml ] && echo "true" || echo "false")" >> $GITHUB_OUTPUT
      - name: Run lint
        if: steps.metadata.outputs.exists == 'true'
        run: |
          python3 -m pip install check-jsonschema
          curl -fLsSo $PWD/metadata.schema https://raw.githubusercontent.com/canonical/operator-workflows/main/.github/files/metadata.schema
          check-jsonschema metadata.yaml --schemafile metadata.schema
      - name: Report
        id: report
        run: echo "outcome=$([ ${{ steps.metadata.outputs.exists }} = 'true' ] && echo success || echo skip)" >> $GITHUB_OUTPUT
  lint-and-unit-test:
    name: Lint and unit tests
    runs-on: ${{ needs.get-runner-image.outputs.runs-on }}
    needs: get-runner-image
    outputs:
      outcome: ${{ steps.report.outputs.outcome }}
    defaults:
      run:
        working-directory: ${{ inputs.working-directory }}
    steps:
      - uses: actions/checkout@v3
      - name: Install tox
        run: python3 -m pip install tox
      - name: Run tests
        run: |
          # Ensure that stdout appears as normal and redirect to file and exit depends on exit code of first command
          tox --result-json=test-result.json | tee stdout.log ; test ${PIPESTATUS[0]} -eq 0
      - name: Check lint and test stdout
        run: |
          # Check dependencies
          EXPECTED_LINT_DEPS="\
              mypy \
              isort \
              black \
              flake8-docstrings \
              flake8-docstrings-complete \
              flake8-builtins \
              flake8-test-docs \
              pep8-naming \
              codespell \
              pylint \
              pydocstyle \
              "
          for EXPECTED_LINT_DEP in $EXPECTED_LINT_DEPS; do
              # Check that there is a `lint...<dependency>` line for each of the expected dependencies
              DEP_REGEX="lint.*$EXPECTED_LINT_DEP"
              if ! grep -q "$DEP_REGEX" stdout.log ; then
                  # Write to stderr
                  >&2 echo "$EXPECTED_LINT_DEP should be in deps of [testenv:lint] environment in tox.ini"
                  exit 1
              fi
          done

          # Check commands
          EXPECTED_LINT_CMDS="\
              pydocstyle \
              codespell \
              flake8 \
              isort \
              black \
              mypy \
              pylint \
              "
          for EXPECTED_LINT_CMD in $EXPECTED_LINT_CMDS; do
              # Check that there is a `lint...commands...<command>` line for each of the expected commands
              CMD_REGEX="lint.*commands.*$EXPECTED_LINT_CMD"
              if ! grep -q "$CMD_REGEX" stdout.log ; then
                  # Write to stderr
                  >&2 echo "$EXPECTED_LINT_CMD should be in commands of [testenv:lint] environment in tox.ini"
                  exit 1
              fi
          done
      - name: Export test report
        if: always()
        uses: actions/github-script@v6
        with:
          script: |
            const no_color = (text) => {
                return text.replace(/[\u001b\u009b][[()#;?]*(?:[0-9]{1,4}(?:;[0-9]{0,4})*)?[0-9A-ORZcf-nqry=><]/g, '');
            }

            const sha = '${{ github.event.pull_request.head.sha }}';
            const fs = require('fs');
            const result = JSON.parse(fs.readFileSync('${{ inputs.working-directory }}test-result.json')).testenvs;

            let lint_result = result.lint.test;
            let lint_success = true;
            let lint_output = '';
            for (let lint_test_result of lint_result) {
              if (lint_test_result.retcode != 0) {
                lint_success = false;
              }
              if (lint_test_result.output) {
                lint_output += lint_test_result.output;
              }
            }
            let unit_result = result.unit.test;
            let unit_success = unit_result[0].retcode == 0;
            let unit_output = unit_result[0].output;
            let static_result = result.static.test;
            let static_output = static_result[0].output;
            let coverage_result = result["coverage-report"].test;
            let coverage_output = coverage_result[0].output;

            let reports = [];
            if (!lint_success) {
              reports.push(
                `Lint checks failed for ${sha}\n
                \`\`\`\n${no_color(lint_output).trim()}\n\`\`\``
              );
            }
            if (!unit_success) {
              reports.push(
                `Unit tests failed for ${sha}\n
                \`\`\`\n${no_color(unit_output).trim()}\n\`\`\``
              );
            }
            reports.push(
              `Test coverage for ${sha}\n
              \`\`\`\n${no_color(coverage_output).trim()}\n\`\`\`
              Static code analysis report\n
              \`\`\`\n${no_color(static_output).trim()}\n\`\`\``
            );
            let json = JSON.stringify(reports);
            fs.writeFileSync('report.json', json);
      - name: Upload coverage report
        uses: actions/upload-artifact@v3
        if: always() && github.event_name == 'pull_request'
        with:
          name: report
          path: report.json
      - name: Report
        id: report
        run: echo "outcome=success" >> $GITHUB_OUTPUT
  draft-publish-docs:
    name: Draft publish docs
    runs-on: ubuntu-22.04
    needs: metadata-lint
    defaults:
      run:
        working-directory: ${{ inputs.working-directory }}
    steps:
      - uses: actions/checkout@v3
      - name: Search for metadata and docs key in metadata
        if: needs.metadata-lint.outputs.exists == 'true'
        id: metadata-docs
        run: |
          echo $(grep -q 'docs: https://discourse.charmhub.io/t/' metadata.yaml && echo 'true' || echo 'false' )
          echo "exist=$(grep -q 'docs: https://discourse.charmhub.io/t/' metadata.yaml && echo 'true' || echo 'false' )" >> $GITHUB_OUTPUT
      - name: Publish documentation
        if: needs.metadata-lint.outputs.exists == 'true' && steps.metadata-docs.outputs.exist == 'true'
        uses: canonical/upload-charm-docs@main
        with:
          discourse_host: discourse.charmhub.io
          discourse_api_username: ${{ secrets.DISCOURSE_API_USERNAME }}
          discourse_api_key: ${{ secrets.DISCOURSE_API_KEY }}
          dry_run: true
<<<<<<< HEAD
          github_token: ${{ secrets.GITHUB_TOKEN }}
=======
  lib-check:
    name: Check libraries
    runs-on: ubuntu-22.04
    steps:
      - uses: actions/checkout@v3
      - name: Check libs
        uses: canonical/charming-actions/check-libraries@2.2.1
        with:
          credentials: ${{ secrets.CHARMHUB_TOKEN }}
          github-token: ${{ secrets.GITHUB_TOKEN }}
>>>>>>> a914f5ce
  required_status_checks:
    name: Required Test Status Checks
    runs-on: ubuntu-latest
    needs:
      - draft-publish-docs
      - docker-lint
      - inclusive-naming-check
      - lib-check
      - lint-and-unit-test
      - metadata-lint
      - shellcheck-lint
    steps:
      - run: echo required checks passed<|MERGE_RESOLUTION|>--- conflicted
+++ resolved
@@ -323,9 +323,7 @@
           discourse_api_username: ${{ secrets.DISCOURSE_API_USERNAME }}
           discourse_api_key: ${{ secrets.DISCOURSE_API_KEY }}
           dry_run: true
-<<<<<<< HEAD
           github_token: ${{ secrets.GITHUB_TOKEN }}
-=======
   lib-check:
     name: Check libraries
     runs-on: ubuntu-22.04
@@ -336,7 +334,6 @@
         with:
           credentials: ${{ secrets.CHARMHUB_TOKEN }}
           github-token: ${{ secrets.GITHUB_TOKEN }}
->>>>>>> a914f5ce
   required_status_checks:
     name: Required Test Status Checks
     runs-on: ubuntu-latest
