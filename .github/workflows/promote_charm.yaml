# Copyright 2024 Canonical Ltd.
# See LICENSE file for licensing details.

name: Promote charm

on:
  workflow_call:
    inputs:
<<<<<<< HEAD
      docs-working-directory:
        type: string
        description: 'The working directory for the docs'
        default: "./"
      origin-channel:
        type: string
        description: 'Origin Channel'
      destination-channel:
        type: string
        description: 'Destination Channel'
=======
>>>>>>> f7176190
      base-architecture:
        type: string
        description: 'Charmcraft Base Architecture'
        default: 'amd64'
      destination-channel:
        type: string
        description: 'Destination Channel'
      doc-automation-disabled:
        type: boolean
        description: 'Whether to disable the documentation automation'
        default: true
      docs-working-directory:
        type: string
        description: The working directory for the docs
      origin-channel:
        type: string
        description: 'Origin Channel'
      working-directory:
        type: string
        description: The working directory for jobs
        default: "./"

jobs:
  get-runner-image:
    name: Get runner image
    uses: ./.github/workflows/get_runner_image.yaml
  validate-channels:
    name: Validate channels
    needs: get-runner-image
    runs-on: ubuntu-22.04
    steps:
      - uses: actions/checkout@v4.1.1
      - run: |
          set -e
          origin_track=$(echo ${{ inputs.origin-channel }} | cut -d "/" -f 1)
          destination_track=$(echo ${{ inputs.destination-channel }} | cut -d "/" -f 1)
          if [ $origin_track != $destination_track ]; then
            echo "::error::Destination track $destination_track does not match origin track $origin_track"
            exit 1
          fi
  promote-charm:
    name: Promote charm
    runs-on: ${{ needs.get-runner-image.outputs.runs-on }}
    needs: [validate-channels, get-runner-image]
    steps:
      - uses: actions/checkout@v4.1.1
      - name: Release charm to channel
        uses: canonical/charming-actions/release-charm@2.5.0-rc
        with:
          credentials: ${{ secrets.CHARMHUB_TOKEN }}
          charm-path: ${{ inputs.working-directory }}
          github-token: ${{ secrets.GITHUB_TOKEN }}
          origin-channel: ${{ inputs.origin-channel }}
          destination-channel: ${{ inputs.destination-channel }}
          base-name: ${{ needs.get-runner-image.outputs.name }}
          base-channel: ${{ needs.get-runner-image.outputs.channel }}
          base-architecture: ${{ inputs.base-architecture }}
  draft-publish-docs:
    name: Draft publish docs
    runs-on: ubuntu-22.04
    defaults:
      run:
<<<<<<< HEAD
        working-directory: ${{ inputs.docs-working-directory }}
=======
        working-directory: ${{ inputs.docs-working-directory || inputs.working-directory }}
>>>>>>> f7176190
    steps:
      - uses: actions/checkout@v4.1.1
      - name: Search for docs folder
        id: docs-exist
        run: echo "docs_exist=$([[ -d docs ]] && echo 'True' || echo 'False')" >> $GITHUB_OUTPUT
      - name: Publish documentation
        if: steps.docs-exist.outputs.docs_exist == 'True'
        uses: canonical/discourse-gatekeeper@main
        with:
          discourse_host: discourse.charmhub.io
          discourse_api_username: ${{ secrets.DISCOURSE_API_USERNAME }}
          discourse_api_key: ${{ secrets.DISCOURSE_API_KEY }}
          dry_run: true
          github_token: ${{ secrets.GITHUB_TOKEN }}
          charm_dir:  ${{ inputs.docs-working-directory }}
  publish-docs:
    if: ${{ github.event.inputs.destination-channel }} == 'latest/stable'
    name: Publish docs
    runs-on: ubuntu-22.04
    defaults:
      run:
<<<<<<< HEAD
        working-directory: ${{ inputs.docs-working-directory }}
=======
        working-directory: ${{ inputs.docs-working-directory || inputs.working-directory }}
>>>>>>> f7176190
    steps:
      - uses: actions/checkout@v4.1.1
      - name: Search for docs folder
        id: docs-exist
        run: echo "docs_exist=$([[ -d docs ]] && echo 'True' || echo 'False')" >> $GITHUB_OUTPUT
      - name: Publish documentation
        if: steps.docs-exist.outputs.docs_exist == 'True'
        uses: canonical/discourse-gatekeeper@main
        id: publishDocumentation
        with:
          discourse_host: discourse.charmhub.io
          discourse_api_username: ${{ secrets.DISCOURSE_API_USERNAME }}
          discourse_api_key: ${{ secrets.DISCOURSE_API_KEY }}
          dry_run: ${{ inputs.doc-automation-disabled }}
          github_token: ${{ secrets.GITHUB_TOKEN }}
          charm_dir:  ${{ inputs.docs-working-directory }}
      - name: Show index page
        if: steps.docs-exist.outputs.docs_exist == 'True'
        run: echo '${{ steps.publishDocumentation.outputs.index_url }}'<|MERGE_RESOLUTION|>--- conflicted
+++ resolved
@@ -6,19 +6,6 @@
 on:
   workflow_call:
     inputs:
-<<<<<<< HEAD
-      docs-working-directory:
-        type: string
-        description: 'The working directory for the docs'
-        default: "./"
-      origin-channel:
-        type: string
-        description: 'Origin Channel'
-      destination-channel:
-        type: string
-        description: 'Destination Channel'
-=======
->>>>>>> f7176190
       base-architecture:
         type: string
         description: 'Charmcraft Base Architecture'
@@ -81,11 +68,7 @@
     runs-on: ubuntu-22.04
     defaults:
       run:
-<<<<<<< HEAD
-        working-directory: ${{ inputs.docs-working-directory }}
-=======
         working-directory: ${{ inputs.docs-working-directory || inputs.working-directory }}
->>>>>>> f7176190
     steps:
       - uses: actions/checkout@v4.1.1
       - name: Search for docs folder
@@ -107,11 +90,7 @@
     runs-on: ubuntu-22.04
     defaults:
       run:
-<<<<<<< HEAD
-        working-directory: ${{ inputs.docs-working-directory }}
-=======
         working-directory: ${{ inputs.docs-working-directory || inputs.working-directory }}
->>>>>>> f7176190
     steps:
       - uses: actions/checkout@v4.1.1
       - name: Search for docs folder
