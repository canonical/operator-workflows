name: Get runner image

on:
  workflow_call:
    outputs:
      runs-on:
        description: "Get first occurence of build-on base as image runner"
        value: ${{ jobs.get-runner-image.outputs.runs-on }}

jobs:
  get-runner-image:
    name: Get runner image
    runs-on: ubuntu-22.04
    outputs:
      runs-on: ${{ env.BUILD_ON }}
    steps:
      - uses: actions/checkout@v3
      - name: Get build-on value
        run: |
<<<<<<< HEAD
          echo "BUILD_ON=$(yq '[.bases.[0].build-on.[0].name, .bases.[0].build-on.[0].channel] | join("-")' charmcraft.yaml)" >> $GITHUB_ENV
=======
          image="ubuntu-22.04"
          if [ -f charmcraft.yaml ]; then
            image=$(yq '[.bases.[].build-on.[0].name, .bases.[].build-on.[0].channel] | join("-")' charmcraft.yaml)
          fi
          echo "BUILD_ON=$image" >> $GITHUB_ENV
>>>>>>> ceaf8036
<|MERGE_RESOLUTION|>--- conflicted
+++ resolved
@@ -17,12 +17,8 @@
       - uses: actions/checkout@v3
       - name: Get build-on value
         run: |
-<<<<<<< HEAD
-          echo "BUILD_ON=$(yq '[.bases.[0].build-on.[0].name, .bases.[0].build-on.[0].channel] | join("-")' charmcraft.yaml)" >> $GITHUB_ENV
-=======
           image="ubuntu-22.04"
           if [ -f charmcraft.yaml ]; then
-            image=$(yq '[.bases.[].build-on.[0].name, .bases.[].build-on.[0].channel] | join("-")' charmcraft.yaml)
+            image=$(yq '[.bases.[0].build-on.[0].name, .bases.[0].build-on.[0].channel] | join("-")' charmcraft.yaml)
           fi
           echo "BUILD_ON=$image" >> $GITHUB_ENV
->>>>>>> ceaf8036
