name: Integration tests

on:
  workflow_call:
    inputs:
      extra-arguments:
        description: Additional arguments to pass to the integration test execution
        type: string
      extra-test-matrix:
        description: |
          Aditional mapping to lists of matrices to be applied on top of series and modules matrix in JSON format, i.e. '{"extras":["foo","bar"]}'.
          Each mapping will be injected into the matrix section of the integration-test.
        type: string
        default: '{}'
      pre-run-script:
        description: Path to the bash script to be run before the integration tests
        type: string
      provider:
        description: Actions operator provider as per https://github.com/charmed-kubernetes/actions-operator#usage
        type: string
        default: microk8s
      series:
        description: List of series to run the tests in JSON format, i.e. '["jammy", "focal"]'. Each element will be passed to pytest through tox as --series argument
        type: string
        default: '[""]'
      modules:
        description: List of testing modules to run the tests in JSON format, i.e. '["foo", "bar"]'. Each element will be passed to pytest through tox as -k argument
        type: string
        default: '[""]'
      setup-devstack-swift:
        description: Use setup-devstack-swift action to prepare a swift server for testing.
        type: boolean
        default: false
      chaos-app-kind:
        type: string
        description: Application kind
        default: statefulset
      chaos-app-label:
        type: string
        description: Label for chaos selection
        default: ""
      chaos-app-namespace:
        type: string
        description: Namespace of chaos tested application
        default: testing
      chaos-duration:
        type: string
        description: |
          Duration of the chaos experiment (added to 600s for go test timeout)
        default: 60
      chaos-enabled:
        type: boolean
        description: Whether Chaos testing is enabled
        default: false
      chaos-experiments:
        type: string
        description: List of experiments to run
        default: ""
      chaos-interval:
        type: string
        description: Interval to attempt re-run of an experiment
        default: 30
      chaos-namespace:
        type: string
        description: Namespace to install Litmus Chaos
        default: testing
      chaos-status-delay:
<<<<<<< HEAD
        type: string
        description: Delay is the wait(sleep) time on every status retry
        default: 5
      chaos-status-duration:
        type: string
=======
        type: string
        description: Delay is the wait(sleep) time on every status retry
        default: 5
      chaos-status-duration:
        type: string
>>>>>>> 2b7ef501
        description: |
          Duration used for status check retries
          Retry is chaos-duration/chaos-delay times and each retry
          sleeps chaos-delay
        default: 90
    outputs:
      images:
        description: Pushed docker images
        value: ${{ jobs.get-images.outputs.images }}

env:
  REGISTRY: ghcr.io
  OWNER: ${{ github.repository_owner }}

jobs:
  get-runner-image:
    name: Get runner image
    uses: ./.github/workflows/get_runner_image.yaml
  get-images:
    name: Get images
    runs-on: ubuntu-22.04
    outputs:
      images: ${{ env.DOCKER_IMAGES }}
    steps:
      - uses: actions/checkout@v3
      - name: Get dockerfiles
        run: echo "DOCKER_IMAGES=$(ls *.Dockerfile 2> /dev/null | sed s/\.Dockerfile// |  jq -Rsc '. / "\n" - [""]')" >> $GITHUB_ENV
  build-images:
    name: Build image
    runs-on: ${{ needs.get-runner-image.outputs.runs-on }}
    needs: [get-images, get-runner-image]
    if: ${{ needs.get-images.outputs.images != '[]' }}
    strategy:
      matrix:
        image: ${{ fromJSON(needs.get-images.outputs.images) }}
    steps:
      - uses: actions/checkout@v3
      - name: Log in to the Container registry
        if: ${{ !github.event.pull_request.head.repo.fork }}
        uses: docker/login-action@v2
        with:
          registry: ${{ env.REGISTRY }}
          username: ${{ github.actor }}
          password: ${{ secrets.GITHUB_TOKEN }}
      - name: Build and push image
        uses: docker/build-push-action@v3
        if: ${{ !github.event.pull_request.head.repo.fork }}
        with:
          context: .
          push: true
          tags: ${{ env.REGISTRY }}/${{ env.OWNER }}/${{ matrix.image }}:${{ github.run_id }}
          file: ${{ matrix.image }}.Dockerfile
      # GitHub doesn't currently support pushing images in the Docker registry when opening a PR from a fork
      # so an artifact is published instead
      - name: Set up Docker Buildx
        uses: docker/setup-buildx-action@v2
        if: ${{ github.event.pull_request.head.repo.fork }}
      - name: Build image as tarball
        uses: docker/build-push-action@v3
        if: ${{ github.event.pull_request.head.repo.fork }}
        with:
          context: .
          file: ${{ matrix.image }}.Dockerfile
          tags: localhost:32000/${{ matrix.image }}:latest
          outputs: type=docker,dest=/tmp/${{ matrix.image }}.tar
      - name: Upload image artifact
        uses: actions/upload-artifact@v3
        if: ${{ github.event.pull_request.head.repo.fork }}
        with:
          name: ${{ matrix.image }}
          path: /tmp/${{ matrix.image }}.tar

  integration-test:
    name: Integration tests
    strategy:
      matrix:
        series: ${{ fromJSON(inputs.series) }}
        modules: ${{ fromJSON(inputs.modules) }}
        ${{ insert }}: ${{ fromJSON(inputs.extra-test-matrix) }}
      fail-fast: false
    runs-on: ${{ needs.get-runner-image.outputs.runs-on }}
    needs: [get-images, get-runner-image, build-images]
    if: ${{ !failure() }}
    steps:
      - uses: actions/checkout@v3
      - name: Setup Devstack Swift
        if: ${{ inputs.setup-devstack-swift }}
        id: setup-devstack-swift
        uses: canonical/setup-devstack-swift@v1
      - name: Create OpenStack credential file
        run: echo "${{ steps.setup-devstack-swift.outputs.credentials }}" > openrc
      - name: Setup operator environment
        uses: charmed-kubernetes/actions-operator@main
        with:
          provider: ${{ inputs.provider }}
      - name: Enable microk8s registry
        if: ${{ inputs.provider == 'microk8s' && github.event.pull_request.head.repo.fork }}
        run: |
          sudo microk8s enable registry
          sudo microk8s kubectl -n container-registry rollout status -w deployment/registry
      - name: Download all artifacts
        uses: actions/download-artifact@v3
        if: ${{ github.event.pull_request.head.repo.fork }}
      - name: Push images to microk8s registry
        if: ${{ inputs.provider == 'microk8s' && github.event.pull_request.head.repo.fork }}
        run: |
          for image_name in $(echo '${{ needs.get-images.outputs.images }}' | jq -cr '.[]'); do
            docker load --input ${image_name}/${image_name}.tar
            docker push localhost:32000/${image_name}:latest
          done
      - name: Configure GHCR in microk8s
        if: ${{ inputs.provider == 'microk8s' && !github.event.pull_request.head.repo.fork }}
        run: |
          # Adding authentication for ghcr.io for containerd as per https://microk8s.io/docs/registry-private
          # Note: containerd has to be restarted for the changes to take effect
          # (https://github.com/containerd/cri/blob/master/docs/registry.md)
          sudo su -c 'echo "
          [plugins.\"io.containerd.grpc.v1.cri\".registry.configs.\"ghcr.io\".auth]
          username = \"${{ github.actor }}\"
          password = \"${{ secrets.GITHUB_TOKEN }}\"
          " >> /var/snap/microk8s/current/args/containerd-template.toml'
          sudo su -c 'systemctl restart snap.microk8s.daemon-containerd.service && microk8s status --wait-ready'
      - name: Enable microk8s ingress
        if: ${{ inputs.provider == 'microk8s' }}
        run: |
          sudo microk8s enable ingress
      - name: Pre-run script
        if: ${{ inputs.pre-run-script != '' }}
        run: bash ${{ inputs.pre-run-script }}
      - name: Run integration tests
        run: |
          echo "CHARM_NAME=$([ -f metadata.yaml ] && yq '.name' metadata.yaml || echo UNKNOWN)" >> $GITHUB_ENV
          args=""
          for image_name in $(echo '${{ needs.get-images.outputs.images }}' | jq -cr '.[]'); do
            if [ ${{ github.event.pull_request.head.repo.fork }} = "true" ]; then
              args="${args} --${image_name}-image localhost:32000/${image_name}:latest"
            else
              args="${args} --${image_name}-image ${{ env.REGISTRY }}/${{ env.OWNER }}/${image_name}:${{ github.run_id }}"
            fi
          done

          series=""
          if [ ! -z ${{ matrix.series }} ]; then
            series="--series ${{ matrix.series }}"
          fi
          module=""
          if [ ! -z ${{ matrix.modules }} ]; then
            module="-k ${{ matrix.modules }}"
          fi
          tox -e integration -- --model testing --keep-models $series $module $args ${{ inputs.extra-arguments }}
      - name: Dump logs
        uses: canonical/charm-logdump-action@main
        if: failure()
        with:
          app: ${{ env.CHARM_NAME }}
          model: testing
      - name: Setting up kubeconfig ENV for Github Chaos Action
        if: ${{ inputs.chaos-enabled }}
        run: echo ::set-env name=KUBE_CONFIG_DATA::$(sudo microk8s config | base64 -w 0)
        env:
          ACTIONS_ALLOW_UNSECURE_COMMANDS: true

      - name: Setup Litmus
        if: ${{ inputs.chaos-enabled }}
        uses: merkata/github-chaos-actions@master
        env:
          APP_NS: ${{ inputs.chaos-app-namespace }}
          CHAOS_NAMESPACE: ${{ inputs.chaos-namespace }}
          INSTALL_LITMUS: true

      - name: Run Litmus Chaos experiments
        if: ${{ inputs.chaos-enabled }}
        uses: merkata/github-chaos-actions@feat/run-multiple-scenarios
        env:
          APP_KIND: ${{ inputs.chaos-app-kind }}
          APP_LABEL: ${{ inputs.chaos-app-label }}
          APP_NS: ${{ inputs.chaos-app-namespace }}
          CHAOS_INTERVAL: ${{ inputs.chaos-interval }}
          CHAOS_NAMESPACE: ${{ inputs.chaos-namespace }}
<<<<<<< HEAD
          DELAY: ${{ inputs.chaos-status-delay }}
=======
          DELAY: $${{ inputs.chaos-status-delay }}
>>>>>>> 2b7ef501
          DURATION: ${{ inputs.chaos-status-duration }}
          EXPERIMENT_NAME: ${{ inputs.chaos-experiments }}
          TOTAL_CHAOS_DURATION: ${{ inputs.chaos-duration }}
  required_status_checks:
    name: Required Integration Test Status Checks
    runs-on: ubuntu-latest
    needs:
      - integration-test
    steps:
      - run: echo required checks passed<|MERGE_RESOLUTION|>--- conflicted
+++ resolved
@@ -65,19 +65,11 @@
         description: Namespace to install Litmus Chaos
         default: testing
       chaos-status-delay:
-<<<<<<< HEAD
         type: string
         description: Delay is the wait(sleep) time on every status retry
         default: 5
       chaos-status-duration:
         type: string
-=======
-        type: string
-        description: Delay is the wait(sleep) time on every status retry
-        default: 5
-      chaos-status-duration:
-        type: string
->>>>>>> 2b7ef501
         description: |
           Duration used for status check retries
           Retry is chaos-duration/chaos-delay times and each retry
@@ -257,11 +249,7 @@
           APP_NS: ${{ inputs.chaos-app-namespace }}
           CHAOS_INTERVAL: ${{ inputs.chaos-interval }}
           CHAOS_NAMESPACE: ${{ inputs.chaos-namespace }}
-<<<<<<< HEAD
           DELAY: ${{ inputs.chaos-status-delay }}
-=======
-          DELAY: $${{ inputs.chaos-status-delay }}
->>>>>>> 2b7ef501
           DURATION: ${{ inputs.chaos-status-duration }}
           EXPERIMENT_NAME: ${{ inputs.chaos-experiments }}
           TOTAL_CHAOS_DURATION: ${{ inputs.chaos-duration }}
