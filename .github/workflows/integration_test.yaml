name: Integration tests

on:
  workflow_call:
    inputs:
      chaos-app-kind:
        type: string
        description: Application kind
        default: statefulset
      chaos-app-label:
        type: string
        description: Label for chaos selection
        default: ""
      chaos-app-namespace:
        type: string
        description: Namespace of chaos tested application
        default: testing
      chaos-duration:
        type: string
        description: |
          Duration of the chaos experiment (added to 600s for go test timeout)
        default: 60
      chaos-enabled:
        type: boolean
        description: Whether Chaos testing is enabled
        default: false
      chaos-experiments:
        type: string
        description: List of experiments to run
        default: ""
      chaos-interval:
        type: string
        description: Interval to attempt re-run of an experiment
        default: 30
      chaos-namespace:
        type: string
        description: Namespace to install Litmus Chaos
        default: testing
      chaos-status-delay:
        type: string
        description: Delay is the wait(sleep) time on every status retry
        default: 5
      chaos-status-duration:
        type: string
        description: |
          Duration used for status check retries
          Retry is chaos-duration/chaos-delay times and each retry
          sleeps chaos-delay
        default: 90
      extra-arguments:
        description: Additional arguments to pass to the integration test execution
        type: string
      extra-test-matrix:
        description: |
          Aditional mapping to lists of matrices to be applied on top of series and modules matrix in JSON format, i.e. '{"extras":["foo","bar"]}'.
          Each mapping will be injected into the matrix section of the integration-test.
        type: string
        default: '{}'
      image-build-args:
        description: |
          List of build args to pass to the build image job.
        type: string
        default: ""
      load-test-enabled:
        type: boolean
        description: Whether load testing is enabled
        default: false
      load-test-run-args:
        type: string
        description: Command line arguments for the load test execution
        default: ""
      modules:
        description: List of testing modules to run the tests in JSON format, i.e. '["foo", "bar"]'. Each element will be passed to pytest through tox as -k argument
        type: string
        default: '[""]'
      pre-run-script:
        description: Path to the bash script to be run before the integration tests
        type: string
      provider:
        description: Actions operator provider as per https://github.com/charmed-kubernetes/actions-operator#usage
        type: string
        default: microk8s
<<<<<<< HEAD
      microk8s-addons:
        description: Microk8s provider add-ons override. A minimum set of addons (the defaults) must be enabled.
        type: string
        default: "storage dns rbac"
      channel:
        description: Actions operator provider channel as per https://github.com/charmed-kubernetes/actions-operator#usage
        type: string
        default: 1.26/stable
=======
      channel:
        description: Actions operator provider channel as per https://github.com/charmed-kubernetes/actions-operator#usage
        type: string
        default: latest/stable
>>>>>>> b23bb54a
      juju-channel:
        description: Actions operator juju channel as per https://github.com/charmed-kubernetes/actions-operator#usage
        type: string
        default: 2.9/stable
      series:
        description: List of series to run the tests in JSON format, i.e. '["jammy", "focal"]'. Each element will be passed to pytest through tox as --series argument
        type: string
        default: '[""]'
      setup-devstack-swift:
        description: Use setup-devstack-swift action to prepare a swift server for testing.
        type: boolean
        default: false
      trivy-fs-config:
        type: string
        description: Trivy YAML configuration for fs testing that is checked in as part of the repo
      trivy-fs-enabled:
        type: boolean
        description: Whether Trivy testing of type fs is enabled
        default: false
      trivy-fs-ref:
        type: string
        description: Target directory to do the Trivy testing
        default: "."
      trivy-image-config:
        type: string
        description: Trivy YAML configuration for image testing that is checked in as part of the repo
      working-directory:
        type: string
        description: The working directory for jobs
        default: "./"
      zap-auth-header:
        description: If this is defined then its value will be added as a header to all of the ZAP requests
        type: string
      zap-auth-header-value:
        description:  If this is defined then its value will be used as the header name to all of the ZAP requests
        type: string
      zap-before-command:
        description: Command to run before ZAP testing
        type: string
      zap-cmd-options:
        description: Options to be used by ZAP
        type: string
        default: "-T 60"
      zap-enabled:
        type: boolean
        description: Whether ZAP testing is enabled
        default: false
      zap-target:
        description:  If this is not set, the unit IP address will be used as ZAP target
        type: string
      zap-target-port:
        description:  ZAP target port
        type: string
        default: 80
      zap-target-protocol:
        description:  ZAP target protocol
        type: string
        default: "http"
      zap-rules-file-name:
        description: Rules file to ignore any alerts from the ZAP scan
        type: string
    outputs:
      images:
        description: Pushed images
        value: ${{ jobs.all-images.outputs.images }}

env:
  REGISTRY: ghcr.io
  OWNER: ${{ github.repository_owner }}

concurrency:
  group: operator-workflows-${{ github.workflow }}-integration-tests-${{ github.ref }}
  cancel-in-progress: true

jobs:
  get-runner-image:
    name: Get runner image
    uses: ./.github/workflows/get_runner_image.yaml
    with:
      working-directory: ${{ inputs.working-directory }}
  build-images:
    name: Build image
    uses: ./.github/workflows/build_images.yaml
    needs: get-runner-image
    with:
      owner: ${{ github.repository_owner }}
      registry: ghcr.io
      runs-on: ${{ needs.get-runner-image.outputs.runs-on }}
      trivy-image-config: ${{ inputs.trivy-image-config }}
      working-directory: ${{ inputs.working-directory }}
      build-args: ${{ inputs.image-build-args }}
  build-rocks:
    name: Build rock
    uses: ./.github/workflows/build_rocks.yaml
    needs: get-runner-image
    with:
      owner: ${{ github.repository_owner }}
      registry: ghcr.io
      runs-on: ${{ needs.get-runner-image.outputs.runs-on }}
      trivy-image-config: ${{ inputs.trivy-image-config }}
      working-directory: ${{ inputs.working-directory }}
  all-images:
    name: Get rocks or Docker images
    needs: [build-images, build-rocks]
    runs-on: ubuntu-latest
    outputs:
      images: ${{ env.IMAGES }}
    steps:
      - name: Get rocks or fallback to Docker images
        run: |
          if [ ${{ needs.build-rocks.outputs.images != '[]' }} = true ]; then
            IMAGES='${{ needs.build-rocks.outputs.images }}'
          else
            IMAGES='${{ needs.build-images.outputs.images }}'
          fi
          echo $IMAGES
          echo "IMAGES=$IMAGES" >> $GITHUB_ENV
  integration-test:
    name: Integration tests
    uses: ./.github/workflows/integration_test_run.yaml
    needs: [get-runner-image, all-images]
    if: ${{ !failure() }}
    with:
      chaos-app-kind: ${{ inputs.chaos-app-kind }}
      chaos-app-label: ${{ inputs.chaos-app-label }}
      chaos-app-namespace: ${{ inputs.chaos-app-namespace }}
      chaos-duration: ${{ inputs.chaos-duration }}
      chaos-enabled: ${{ inputs.chaos-enabled }}
      chaos-experiments: ${{ inputs.chaos-experiments }}
      chaos-interval: ${{ inputs.chaos-interval }}
      chaos-namespace: ${{ inputs.chaos-namespace }}
      chaos-status-delay: ${{ inputs.chaos-status-delay }}
      chaos-status-duration: ${{ inputs.chaos-status-duration }}
      extra-arguments: ${{ inputs.extra-arguments }}
      extra-test-matrix: ${{ inputs.extra-test-matrix }}
      images: ${{ needs.all-images.outputs.images }}
      load-test-enabled: ${{ inputs.load-test-enabled }}
      load-test-run-args: ${{ inputs.load-test-run-args }}
      modules: ${{ inputs.modules }}
      owner: ${{ github.repository_owner }}
      pre-run-script: ${{ inputs.pre-run-script }}
      provider: ${{ inputs.provider }}
<<<<<<< HEAD
      microk8s-addons: ${{ inputs.microk8s-addons }}
=======
>>>>>>> b23bb54a
      channel: ${{ inputs.channel }}
      juju-channel: ${{ inputs.juju-channel }}
      registry: ghcr.io
      runs-on: ${{ needs.get-runner-image.outputs.runs-on }}
      series: ${{ inputs.series }}
      setup-devstack-swift: ${{ inputs.setup-devstack-swift }}
      trivy-fs-config: ${{ inputs.trivy-fs-config }}
      trivy-fs-enabled: ${{ inputs.trivy-fs-enabled }}
      trivy-fs-ref: ${{ inputs.trivy-fs-ref }}
      working-directory: ${{ inputs.working-directory }}
      zap-auth-header: ${{ inputs.zap-auth-header }}
      zap-auth-header-value: ${{ inputs.zap-auth-header-value }}
      zap-before-command: ${{ inputs.zap-before-command }}
      zap-cmd-options: ${{ inputs.zap-cmd-options }}
      zap-enabled: ${{ inputs.zap-enabled }}
      zap-target: ${{ inputs.zap-target }}
      zap-target-port: ${{ inputs.zap-target-port }}
      zap-target-protocol: ${{ inputs.zap-target-protocol }}
      zap-rules-file-name: ${{ inputs.zap-rules-file-name }}
  required_status_checks:
    name: Required Integration Test Status Checks
    runs-on: ubuntu-latest
    needs:
      - integration-test
    if: always()
    steps:
      - run: |
          [ '${{ needs.integration-test.result }}' = 'success' ] || (echo integration-test failed && false)<|MERGE_RESOLUTION|>--- conflicted
+++ resolved
@@ -80,7 +80,6 @@
         description: Actions operator provider as per https://github.com/charmed-kubernetes/actions-operator#usage
         type: string
         default: microk8s
-<<<<<<< HEAD
       microk8s-addons:
         description: Microk8s provider add-ons override. A minimum set of addons (the defaults) must be enabled.
         type: string
@@ -89,12 +88,6 @@
         description: Actions operator provider channel as per https://github.com/charmed-kubernetes/actions-operator#usage
         type: string
         default: 1.26/stable
-=======
-      channel:
-        description: Actions operator provider channel as per https://github.com/charmed-kubernetes/actions-operator#usage
-        type: string
-        default: latest/stable
->>>>>>> b23bb54a
       juju-channel:
         description: Actions operator juju channel as per https://github.com/charmed-kubernetes/actions-operator#usage
         type: string
@@ -237,10 +230,7 @@
       owner: ${{ github.repository_owner }}
       pre-run-script: ${{ inputs.pre-run-script }}
       provider: ${{ inputs.provider }}
-<<<<<<< HEAD
       microk8s-addons: ${{ inputs.microk8s-addons }}
-=======
->>>>>>> b23bb54a
       channel: ${{ inputs.channel }}
       juju-channel: ${{ inputs.juju-channel }}
       registry: ghcr.io
