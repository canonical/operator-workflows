--- conflicted
+++ resolved
@@ -199,15 +199,6 @@
         with:
           app: ${{ env.CHARM_NAME }}
           model: testing
-<<<<<<< HEAD
-  required_status_checks:
-    name: Required Integration Test Status Checks
-    runs-on: ubuntu-latest
-    needs:
-      - integration-test
-    steps:
-      - run: echo required checks passed
-=======
       - name: Setting up kubeconfig ENV for Github Chaos Action
         if: ${{ inputs.chaos-enabled }}
         run: echo ::set-env name=KUBE_CONFIG_DATA::$(sudo microk8s config | base64 -w 0)
@@ -230,4 +221,10 @@
           APP_NS: ${{ inputs.chaos-app-namespace }}
           APP_LABEL: ${{ inputs.chaos-app-label }}
           APP_KIND: ${{ inputs.chaos-app-kind }}
->>>>>>> 9121772d
+  required_status_checks:
+    name: Required Integration Test Status Checks
+    runs-on: ubuntu-latest
+    needs:
+      - integration-test
+    steps:
+      - run: echo required checks passed