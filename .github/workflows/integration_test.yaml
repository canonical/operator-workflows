name: Integration tests

on:
  workflow_call:
    inputs:
      extra-arguments:
        description: Additional arguments to pass to the integration test execution
        type: string
      extra-test-matrix:
        description: |
          Aditional mapping to lists of matrices to be applied on top of series and modules matrix in JSON format, i.e. '{"extras":["foo","bar"]}'.
          Each mapping will be injected into the matrix section of the integration-test.
        type: string
        default: '{}'
      pre-run-script:
        description: Path to the bash script to be run before the integration tests
        type: string
      provider:
        description: Actions operator provider as per https://github.com/charmed-kubernetes/actions-operator#usage
        type: string
        default: microk8s
      series:
        description: List of series to run the tests in JSON format, i.e. '["jammy", "focal"]'. Each element will be passed to pytest through tox as --series argument
        type: string
        default: '[""]'
      modules:
        description: List of testing modules to run the tests in JSON format, i.e. '["foo", "bar"]'. Each element will be passed to pytest through tox as -k argument
        type: string
        default: '[""]'
      setup-devstack-swift:
        description: Use setup-devstack-swift action to prepare a swift server for testing.
        type: boolean
        default: false
      chaos-app-kind:
        type: string
        description: Application kind
        default: statefulset
      chaos-app-label:
        type: string
        description: Label for chaos selection
        default: ""
      chaos-app-namespace:
        type: string
        description: Namespace of chaos tested application
        default: testing
      chaos-duration:
        type: string
        description: |
          Duration of the chaos experiment (added to 600s for go test timeout)
        default: 60
      chaos-enabled:
        type: boolean
        description: Whether Chaos testing is enabled
        default: false
      chaos-experiments:
        type: string
        description: List of experiments to run
        default: ""
      chaos-interval:
        type: string
        description: Interval to attempt re-run of an experiment
        default: 30
      chaos-namespace:
        type: string
        description: Namespace to install Litmus Chaos
        default: testing
      chaos-status-delay:
        type: string
        description: Delay is the wait(sleep) time on every status retry
        default: 5
      chaos-status-duration:
        type: string
        description: |
          Duration used for status check retries
          Retry is chaos-duration/chaos-delay times and each retry
          sleeps chaos-delay
        default: 90
<<<<<<< HEAD
      working-directory:
        type: string
        description: The working directory for jobs
        default: "./"
=======
      zap-auth-header:
        description: If this is defined then its value will be added as a header to all of the ZAP requests
        type: string
      zap-auth-header-value:
        description:  If this is defined then its value will be used as the header name to all of the ZAP requests
        type: string
      zap-before-command:
        description: Command to run before ZAP testing
        type: string
      zap-cmd-options:
        description: Options to be used by ZAP
        type: string
        default: "-T 60"
      zap-enabled:
        type: boolean
        description: Whether ZAP testing is enabled
        default: false
      zap-target:
        description:  If this is not set, the unit IP address will be used as ZAP target
        type: string
      zap-target-port:
        description:  ZAP target port
        type: string
        default: 80
      zap-target-protocol:
        description:  ZAP target protocol
        type: string
        default: "http"
      zap-rules-file-name:
        description: Rules file to ignore any alerts from the ZAP scan
        type: string
>>>>>>> 546deb8b
    outputs:
      images:
        description: Pushed docker images
        value: ${{ jobs.get-images.outputs.images }}

env:
  REGISTRY: ghcr.io
  OWNER: ${{ github.repository_owner }}

jobs:
  get-runner-image:
    name: Get runner image
    uses: ./.github/workflows/get_runner_image.yaml
    with:
      working-directory: ${{ inputs.working-directory }}
  get-images:
    name: Get images
    runs-on: ubuntu-22.04
    outputs:
      images: ${{ env.DOCKER_IMAGES }}
    steps:
      - uses: actions/checkout@v3
      - name: Get dockerfiles
        working-directory: ${{ inputs.working-directory }}
        run: echo "DOCKER_IMAGES=$(ls *.Dockerfile 2> /dev/null | sed s/\.Dockerfile// |  jq -Rsc '. / "\n" - [""]')" >> $GITHUB_ENV
  build-images:
    name: Build image
    runs-on: ${{ needs.get-runner-image.outputs.runs-on }}
    needs: [get-images, get-runner-image]
    if: ${{ needs.get-images.outputs.images != '[]' }}
    strategy:
      matrix:
        image: ${{ fromJSON(needs.get-images.outputs.images) }}
    steps:
      - uses: actions/checkout@v3
      - name: Log in to the Container registry
        if: ${{ !github.event.pull_request.head.repo.fork }}
        uses: docker/login-action@v2
        with:
          registry: ${{ env.REGISTRY }}
          username: ${{ github.actor }}
          password: ${{ secrets.GITHUB_TOKEN }}
      - name: Build and push image
        uses: docker/build-push-action@v3
        if: ${{ !github.event.pull_request.head.repo.fork }}
        with:
          context: .
          push: true
          tags: ${{ env.REGISTRY }}/${{ env.OWNER }}/${{ matrix.image }}:${{ github.run_id }}
          file: ${{ inputs.working-directory }}/${{ matrix.image }}.Dockerfile
      # GitHub doesn't currently support pushing images in the Docker registry when opening a PR from a fork
      # so an artifact is published instead
      - name: Set up Docker Buildx
        uses: docker/setup-buildx-action@v2
        if: ${{ github.event.pull_request.head.repo.fork }}
      - name: Build image as tarball
        uses: docker/build-push-action@v3
        if: ${{ github.event.pull_request.head.repo.fork }}
        with:
          context: .
          file: ${{ inputs.working-directory }}/${{ matrix.image }}.Dockerfile
          tags: localhost:32000/${{ matrix.image }}:latest
          outputs: type=docker,dest=/tmp/${{ matrix.image }}.tar
      - name: Upload image artifact
        uses: actions/upload-artifact@v3
        if: ${{ github.event.pull_request.head.repo.fork }}
        with:
          name: ${{ matrix.image }}
          path: /tmp/${{ matrix.image }}.tar

  integration-test:
    name: Integration tests
    strategy:
      matrix:
        series: ${{ fromJSON(inputs.series) }}
        modules: ${{ fromJSON(inputs.modules) }}
        ${{ insert }}: ${{ fromJSON(inputs.extra-test-matrix) }}
      fail-fast: false
    runs-on: ${{ needs.get-runner-image.outputs.runs-on }}
    needs: [get-images, get-runner-image, build-images]
    if: ${{ !failure() }}
    steps:
      - uses: actions/checkout@v3
      - name: Setup Devstack Swift
        if: ${{ inputs.setup-devstack-swift }}
        id: setup-devstack-swift
        uses: canonical/setup-devstack-swift@v1
      - name: Create OpenStack credential file
        working-directory: ${{ inputs.working-directory }}
        run: echo "${{ steps.setup-devstack-swift.outputs.credentials }}" > openrc
      - name: Setup operator environment
        uses: charmed-kubernetes/actions-operator@main
        with:
          provider: ${{ inputs.provider }}
      - name: Enable microk8s registry
        if: ${{ inputs.provider == 'microk8s' && github.event.pull_request.head.repo.fork }}
        run: |
          sudo microk8s enable registry
          sudo microk8s kubectl -n container-registry rollout status -w deployment/registry
      - name: Download all artifacts
        uses: actions/download-artifact@v3
        if: ${{ github.event.pull_request.head.repo.fork }}
      - name: Push images to microk8s registry
        if: ${{ inputs.provider == 'microk8s' && github.event.pull_request.head.repo.fork }}
        run: |
          for image_name in $(echo '${{ needs.get-images.outputs.images }}' | jq -cr '.[]'); do
            docker load --input ${image_name}/${image_name}.tar
            docker push localhost:32000/${image_name}:latest
          done
      - name: Configure GHCR in microk8s
        if: ${{ inputs.provider == 'microk8s' && !github.event.pull_request.head.repo.fork }}
        run: |
          # Adding authentication for ghcr.io for containerd as per https://microk8s.io/docs/registry-private
          # Note: containerd has to be restarted for the changes to take effect
          # (https://github.com/containerd/cri/blob/master/docs/registry.md)
          sudo su -c 'echo "
          [plugins.\"io.containerd.grpc.v1.cri\".registry.configs.\"ghcr.io\".auth]
          username = \"${{ github.actor }}\"
          password = \"${{ secrets.GITHUB_TOKEN }}\"
          " >> /var/snap/microk8s/current/args/containerd-template.toml'
          sudo su -c 'systemctl restart snap.microk8s.daemon-containerd.service && microk8s status --wait-ready'
      - name: Enable microk8s ingress
        if: ${{ inputs.provider == 'microk8s' }}
        run: |
          sudo microk8s enable ingress
      - name: Pre-run script
        if: ${{ inputs.pre-run-script != '' }}
        run: bash ${{ inputs.pre-run-script }}
      - name: Run integration tests
        working-directory: ${{ inputs.working-directory }}
        run: |
          echo "CHARM_NAME=$([ -f metadata.yaml ] && yq '.name' metadata.yaml || echo UNKNOWN)" >> $GITHUB_ENV
          args=""
          for image_name in $(echo '${{ needs.get-images.outputs.images }}' | jq -cr '.[]'); do
            if [ ${{ github.event.pull_request.head.repo.fork }} = "true" ]; then
              args="${args} --${image_name}-image localhost:32000/${image_name}:latest"
            else
              args="${args} --${image_name}-image ${{ env.REGISTRY }}/${{ env.OWNER }}/${image_name}:${{ github.run_id }}"
            fi
          done

          series=""
          if [ ! -z ${{ matrix.series }} ]; then
            series="--series ${{ matrix.series }}"
          fi
          module=""
          if [ ! -z ${{ matrix.modules }} ]; then
            module="-k ${{ matrix.modules }}"
          fi
          tox -e integration -- --model testing --keep-models $series $module $args ${{ inputs.extra-arguments }}
      - name: Dump logs
        uses: canonical/charm-logdump-action@main
        if: failure()
        with:
          app: ${{ env.CHARM_NAME }}
          model: testing
      - name: Setting up kubeconfig ENV for Github Chaos Action
        if: ${{ inputs.chaos-enabled }}
        run: echo "KUBE_CONFIG_DATA=$(sudo microk8s config | base64 -w 0)" >> $GITHUB_ENV
        env:
          ACTIONS_ALLOW_UNSECURE_COMMANDS: true
      - name: Setup Litmus
        if: ${{ inputs.chaos-enabled }}
        uses: merkata/github-chaos-actions@master
        env:
          APP_NS: ${{ inputs.chaos-app-namespace }}
          CHAOS_NAMESPACE: ${{ inputs.chaos-namespace }}
          INSTALL_LITMUS: true

      - name: Run Litmus Chaos experiments
        if: ${{ inputs.chaos-enabled }}
        uses: merkata/github-chaos-actions@feat/run-multiple-scenarios
        env:
          APP_KIND: ${{ inputs.chaos-app-kind }}
          APP_LABEL: ${{ inputs.chaos-app-label }}
          APP_NS: ${{ inputs.chaos-app-namespace }}
          CHAOS_INTERVAL: ${{ inputs.chaos-interval }}
          CHAOS_NAMESPACE: ${{ inputs.chaos-namespace }}
          DELAY: ${{ inputs.chaos-status-delay }}
          DURATION: ${{ inputs.chaos-status-duration }}
          EXPERIMENT_NAME: ${{ inputs.chaos-experiments }}
          TOTAL_CHAOS_DURATION: ${{ inputs.chaos-duration }}
          KUBE_CONFIG_DATA: ${{ env.KUBE_CONFIG_DATA }}
      - name: Set Zap target env for Github Zap Action to Juju Unit IP Address
        if: ${{ inputs.zap-enabled && inputs.zap-target == '' }}
        run: echo "ZAP_TARGET=$(juju show-unit ${{ env.CHARM_NAME }}/0 --format=json | jq -r '.["${{ env.CHARM_NAME }}/0"]["address"]')" >> $GITHUB_ENV
      - name: Set Zap target env for Github Zap Action to zap-target value
        if: ${{ inputs.zap-enabled && inputs.zap-target != '' }}
        run: echo "ZAP_TARGET=${{ inputs.zap-target }}" >> $GITHUB_ENV
      - name: Run command before Github Zap Action
        if: ${{ inputs.zap-enabled && inputs.zap-before-command != '' }}
        run: ${{ inputs.zap-before-command }}
        env:
          ZAP_TARGET: ${{ env.ZAP_TARGET }}
      - name: Run Github Zap Action
        if: ${{ inputs.zap-enabled }}
        uses: zaproxy/action-full-scan@v0.4.0
        env:
          ZAP_AUTH_HEADER:  ${{ inputs.zap-auth-header }}
          ZAP_AUTH_HEADER_VALUE:  ${{ inputs.zap-auth-header-value  }}
        with:
          issue_title: 'OWASP ZAP report'
          fail_action: false
          target: ${{ inputs.zap-target-protocol }}://${{ env.ZAP_TARGET }}:${{ inputs.zap-target-port }}/
          cmd_options: ${{ inputs.zap-cmd-options }}
          rules_file_name: ${{ inputs.zap-rules-file-name }}
  required_status_checks:
    name: Required Integration Test Status Checks
    runs-on: ubuntu-latest
    needs:
      - integration-test
    steps:
      - run: echo required checks passed<|MERGE_RESOLUTION|>--- conflicted
+++ resolved
@@ -75,12 +75,10 @@
           Retry is chaos-duration/chaos-delay times and each retry
           sleeps chaos-delay
         default: 90
-<<<<<<< HEAD
       working-directory:
         type: string
         description: The working directory for jobs
         default: "./"
-=======
       zap-auth-header:
         description: If this is defined then its value will be added as a header to all of the ZAP requests
         type: string
@@ -112,7 +110,6 @@
       zap-rules-file-name:
         description: Rules file to ignore any alerts from the ZAP scan
         type: string
->>>>>>> 546deb8b
     outputs:
       images:
         description: Pushed docker images
