name: Integration tests

on:
  workflow_call:
    inputs:
      chaos-app-kind:
        type: string
        description: Application kind
        default: statefulset
      chaos-app-label:
        type: string
        description: Label for chaos selection
        default: ""
      chaos-app-namespace:
        type: string
        description: Namespace of chaos tested application
        default: testing
      chaos-duration:
        type: string
        description: |
          Duration of the chaos experiment (added to 600s for go test timeout)
        default: 60
      chaos-enabled:
        type: boolean
        description: Whether Chaos testing is enabled
        default: false
      chaos-experiments:
        type: string
        description: List of experiments to run
        default: ""
      chaos-interval:
        type: string
        description: Interval to attempt re-run of an experiment
        default: 30
      chaos-namespace:
        type: string
        description: Namespace to install Litmus Chaos
        default: testing
      chaos-status-delay:
        type: string
        description: Delay is the wait(sleep) time on every status retry
        default: 5
      chaos-status-duration:
        type: string
        description: |
          Duration used for status check retries
          Retry is chaos-duration/chaos-delay times and each retry
          sleeps chaos-delay
        default: 90
<<<<<<< HEAD
      extra-arguments:
        description: Additional arguments to pass to the integration test execution
        type: string
      extra-test-matrix:
        description: |
          Aditional mapping to lists of matrices to be applied on top of series and modules matrix in JSON format, i.e. '{"extras":["foo","bar"]}'.
          Each mapping will be injected into the matrix section of the integration-test.
        type: string
        default: '{}'
      load-test-enabled:
        type: boolean
        description: Whether load testing is enabled
        default: false
      load-test-run-args:
        type: string
        description: Commend line arguments for the load test execution
        default: ""
      modules:
        description: List of testing modules to run the tests in JSON format, i.e. '["foo", "bar"]'. Each element will be passed to pytest through tox as -k argument
        type: string
        default: '[""]'
      pre-run-script:
        description: Path to the bash script to be run before the integration tests
        type: string
      provider:
        description: Actions operator provider as per https://github.com/charmed-kubernetes/actions-operator#usage
        type: string
        default: microk8s
      series:
        description: List of series to run the tests in JSON format, i.e. '["jammy", "focal"]'. Each element will be passed to pytest through tox as --series argument
        type: string
        default: '[""]'
      setup-devstack-swift:
        description: Use setup-devstack-swift action to prepare a swift server for testing.
        type: boolean
        default: false
=======
      zap-auth-header:
        description: If this is defined then its value will be added as a header to all of the ZAP requests
        type: string
      zap-auth-header-value:
        description:  If this is defined then its value will be used as the header name to all of the ZAP requests
        type: string
      zap-before-command:
        description: Command to run before ZAP testing
        type: string
      zap-cmd-options:
        description: Options to be used by ZAP
        type: string
        default: "-T 60"
      zap-enabled:
        type: boolean
        description: Whether ZAP testing is enabled
        default: false
      zap-target:
        description:  If this is not set, the unit IP address will be used as ZAP target
        type: string
      zap-target-port:
        description:  ZAP target port
        type: string
        default: 80
      zap-target-protocol:
        description:  ZAP target protocol
        type: string
        default: "http"
      zap-rules-file-name:
        description: Rules file to ignore any alerts from the ZAP scan
        type: string
>>>>>>> 546deb8b
    outputs:
      images:
        description: Pushed docker images
        value: ${{ jobs.get-images.outputs.images }}

env:
  REGISTRY: ghcr.io
  OWNER: ${{ github.repository_owner }}

jobs:
  get-runner-image:
    name: Get runner image
    uses: ./.github/workflows/get_runner_image.yaml
  get-images:
    name: Get images
    runs-on: ubuntu-22.04
    outputs:
      images: ${{ env.DOCKER_IMAGES }}
    steps:
      - uses: actions/checkout@v3
      - name: Get dockerfiles
        run: echo "DOCKER_IMAGES=$(ls *.Dockerfile 2> /dev/null | sed s/\.Dockerfile// |  jq -Rsc '. / "\n" - [""]')" >> $GITHUB_ENV
  build-images:
    name: Build image
    runs-on: ${{ needs.get-runner-image.outputs.runs-on }}
    needs: [get-images, get-runner-image]
    if: ${{ needs.get-images.outputs.images != '[]' }}
    strategy:
      matrix:
        image: ${{ fromJSON(needs.get-images.outputs.images) }}
    steps:
      - uses: actions/checkout@v3
      - name: Log in to the Container registry
        if: ${{ !github.event.pull_request.head.repo.fork }}
        uses: docker/login-action@v2
        with:
          registry: ${{ env.REGISTRY }}
          username: ${{ github.actor }}
          password: ${{ secrets.GITHUB_TOKEN }}
      - name: Build and push image
        uses: docker/build-push-action@v3
        if: ${{ !github.event.pull_request.head.repo.fork }}
        with:
          context: .
          push: true
          tags: ${{ env.REGISTRY }}/${{ env.OWNER }}/${{ matrix.image }}:${{ github.run_id }}
          file: ${{ matrix.image }}.Dockerfile
      # GitHub doesn't currently support pushing images in the Docker registry when opening a PR from a fork
      # so an artifact is published instead
      - name: Set up Docker Buildx
        uses: docker/setup-buildx-action@v2
        if: ${{ github.event.pull_request.head.repo.fork }}
      - name: Build image as tarball
        uses: docker/build-push-action@v3
        if: ${{ github.event.pull_request.head.repo.fork }}
        with:
          context: .
          file: ${{ matrix.image }}.Dockerfile
          tags: localhost:32000/${{ matrix.image }}:latest
          outputs: type=docker,dest=/tmp/${{ matrix.image }}.tar
      - name: Upload image artifact
        uses: actions/upload-artifact@v3
        if: ${{ github.event.pull_request.head.repo.fork }}
        with:
          name: ${{ matrix.image }}
          path: /tmp/${{ matrix.image }}.tar

  integration-test:
    name: Integration tests
    strategy:
      matrix:
        series: ${{ fromJSON(inputs.series) }}
        modules: ${{ fromJSON(inputs.modules) }}
        ${{ insert }}: ${{ fromJSON(inputs.extra-test-matrix) }}
      fail-fast: false
    runs-on: ${{ needs.get-runner-image.outputs.runs-on }}
    needs: [get-images, get-runner-image, build-images]
    if: ${{ !failure() }}
    steps:
      - uses: actions/checkout@v3
      - name: Setup Devstack Swift
        if: ${{ inputs.setup-devstack-swift }}
        id: setup-devstack-swift
        uses: canonical/setup-devstack-swift@v1
      - name: Create OpenStack credential file
        run: echo "${{ steps.setup-devstack-swift.outputs.credentials }}" > openrc
      - name: Setup operator environment
        uses: charmed-kubernetes/actions-operator@main
        with:
          provider: ${{ inputs.provider }}
      - name: Enable microk8s registry
        if: ${{ inputs.provider == 'microk8s' && github.event.pull_request.head.repo.fork }}
        run: |
          sudo microk8s enable registry
          sudo microk8s kubectl -n container-registry rollout status -w deployment/registry
      - name: Download all artifacts
        uses: actions/download-artifact@v3
        if: ${{ github.event.pull_request.head.repo.fork }}
      - name: Push images to microk8s registry
        if: ${{ inputs.provider == 'microk8s' && github.event.pull_request.head.repo.fork }}
        run: |
          for image_name in $(echo '${{ needs.get-images.outputs.images }}' | jq -cr '.[]'); do
            docker load --input ${image_name}/${image_name}.tar
            docker push localhost:32000/${image_name}:latest
          done
      - name: Configure GHCR in microk8s
        if: ${{ inputs.provider == 'microk8s' && !github.event.pull_request.head.repo.fork }}
        run: |
          # Adding authentication for ghcr.io for containerd as per https://microk8s.io/docs/registry-private
          # Note: containerd has to be restarted for the changes to take effect
          # (https://github.com/containerd/cri/blob/master/docs/registry.md)
          sudo su -c 'echo "
          [plugins.\"io.containerd.grpc.v1.cri\".registry.configs.\"ghcr.io\".auth]
          username = \"${{ github.actor }}\"
          password = \"${{ secrets.GITHUB_TOKEN }}\"
          " >> /var/snap/microk8s/current/args/containerd-template.toml'
          sudo su -c 'systemctl restart snap.microk8s.daemon-containerd.service && microk8s status --wait-ready'
      - name: Enable microk8s ingress
        if: ${{ inputs.provider == 'microk8s' }}
        run: |
          sudo microk8s enable ingress
      - name: Pre-run script
        if: ${{ inputs.pre-run-script != '' }}
        run: bash ${{ inputs.pre-run-script }}
      - name: Run integration tests
        run: |
          echo "CHARM_NAME=$([ -f metadata.yaml ] && yq '.name' metadata.yaml || echo UNKNOWN)" >> $GITHUB_ENV
          args=""
          for image_name in $(echo '${{ needs.get-images.outputs.images }}' | jq -cr '.[]'); do
            if [ ${{ github.event.pull_request.head.repo.fork }} = "true" ]; then
              args="${args} --${image_name}-image localhost:32000/${image_name}:latest"
            else
              args="${args} --${image_name}-image ${{ env.REGISTRY }}/${{ env.OWNER }}/${image_name}:${{ github.run_id }}"
            fi
          done

          series=""
          if [ ! -z ${{ matrix.series }} ]; then
            series="--series ${{ matrix.series }}"
          fi
          module=""
          if [ ! -z ${{ matrix.modules }} ]; then
            module="-k ${{ matrix.modules }}"
          fi
          tox -e integration -- --model testing --keep-models $series $module $args ${{ inputs.extra-arguments }}
      - name: Dump logs
        uses: canonical/charm-logdump-action@main
        if: failure()
        with:
          app: ${{ env.CHARM_NAME }}
          model: testing
      - name: Setting up kubeconfig ENV for Github Chaos Action
        if: ${{ inputs.chaos-enabled }}
        run: echo "KUBE_CONFIG_DATA=$(sudo microk8s config | base64 -w 0)" >> $GITHUB_ENV
        env:
          ACTIONS_ALLOW_UNSECURE_COMMANDS: true
      - name: Setup Litmus
        if: ${{ inputs.chaos-enabled }}
        uses: merkata/github-chaos-actions@master
        env:
          APP_NS: ${{ inputs.chaos-app-namespace }}
          CHAOS_NAMESPACE: ${{ inputs.chaos-namespace }}
          INSTALL_LITMUS: true
      - name: Run Litmus Chaos experiments
        if: ${{ inputs.chaos-enabled }}
        uses: merkata/github-chaos-actions@feat/run-multiple-scenarios
        env:
          APP_KIND: ${{ inputs.chaos-app-kind }}
          APP_LABEL: ${{ inputs.chaos-app-label }}
          APP_NS: ${{ inputs.chaos-app-namespace }}
          CHAOS_INTERVAL: ${{ inputs.chaos-interval }}
          CHAOS_NAMESPACE: ${{ inputs.chaos-namespace }}
          DELAY: ${{ inputs.chaos-status-delay }}
          DURATION: ${{ inputs.chaos-status-duration }}
          EXPERIMENT_NAME: ${{ inputs.chaos-experiments }}
          TOTAL_CHAOS_DURATION: ${{ inputs.chaos-duration }}
<<<<<<< HEAD
      - name: Install k6s
        if: ${{ inputs.load-test-enabled }}
        run: sudo snap install k6
      - name: Run k6 load tests
        if: ${{ inputs.load-test-enabled }}
        run: k6 run load_tests/load-test.js ${{ inputs.load-test-run-args }}
        env: ${{ fromJSON(env.JSON_ENV) }}
=======
          KUBE_CONFIG_DATA: ${{ env.KUBE_CONFIG_DATA }}
      - name: Set Zap target env for Github Zap Action to Juju Unit IP Address
        if: ${{ inputs.zap-enabled && inputs.zap-target == '' }}
        run: echo "ZAP_TARGET=$(juju show-unit ${{ env.CHARM_NAME }}/0 --format=json | jq -r '.["${{ env.CHARM_NAME }}/0"]["address"]')" >> $GITHUB_ENV
      - name: Set Zap target env for Github Zap Action to zap-target value
        if: ${{ inputs.zap-enabled && inputs.zap-target != '' }}
        run: echo "ZAP_TARGET=${{ inputs.zap-target }}" >> $GITHUB_ENV
      - name: Run command before Github Zap Action
        if: ${{ inputs.zap-enabled && inputs.zap-before-command != '' }}
        run: ${{ inputs.zap-before-command }}
        env:
          ZAP_TARGET: ${{ env.ZAP_TARGET }}
      - name: Run Github Zap Action
        if: ${{ inputs.zap-enabled }}
        uses: zaproxy/action-full-scan@v0.4.0
        env:
          ZAP_AUTH_HEADER:  ${{ inputs.zap-auth-header }}
          ZAP_AUTH_HEADER_VALUE:  ${{ inputs.zap-auth-header-value  }}
        with:
          issue_title: 'OWASP ZAP report'
          fail_action: false
          target: ${{ inputs.zap-target-protocol }}://${{ env.ZAP_TARGET }}:${{ inputs.zap-target-port }}/
          cmd_options: ${{ inputs.zap-cmd-options }}
          rules_file_name: ${{ inputs.zap-rules-file-name }}
>>>>>>> 546deb8b
  required_status_checks:
    name: Required Integration Test Status Checks
    runs-on: ubuntu-latest
    needs:
      - integration-test
    steps:
      - run: echo required checks passed<|MERGE_RESOLUTION|>--- conflicted
+++ resolved
@@ -47,7 +47,6 @@
           Retry is chaos-duration/chaos-delay times and each retry
           sleeps chaos-delay
         default: 90
-<<<<<<< HEAD
       extra-arguments:
         description: Additional arguments to pass to the integration test execution
         type: string
@@ -84,7 +83,6 @@
         description: Use setup-devstack-swift action to prepare a swift server for testing.
         type: boolean
         default: false
-=======
       zap-auth-header:
         description: If this is defined then its value will be added as a header to all of the ZAP requests
         type: string
@@ -116,7 +114,6 @@
       zap-rules-file-name:
         description: Rules file to ignore any alerts from the ZAP scan
         type: string
->>>>>>> 546deb8b
     outputs:
       images:
         description: Pushed docker images
@@ -293,15 +290,6 @@
           DURATION: ${{ inputs.chaos-status-duration }}
           EXPERIMENT_NAME: ${{ inputs.chaos-experiments }}
           TOTAL_CHAOS_DURATION: ${{ inputs.chaos-duration }}
-<<<<<<< HEAD
-      - name: Install k6s
-        if: ${{ inputs.load-test-enabled }}
-        run: sudo snap install k6
-      - name: Run k6 load tests
-        if: ${{ inputs.load-test-enabled }}
-        run: k6 run load_tests/load-test.js ${{ inputs.load-test-run-args }}
-        env: ${{ fromJSON(env.JSON_ENV) }}
-=======
           KUBE_CONFIG_DATA: ${{ env.KUBE_CONFIG_DATA }}
       - name: Set Zap target env for Github Zap Action to Juju Unit IP Address
         if: ${{ inputs.zap-enabled && inputs.zap-target == '' }}
@@ -326,7 +314,13 @@
           target: ${{ inputs.zap-target-protocol }}://${{ env.ZAP_TARGET }}:${{ inputs.zap-target-port }}/
           cmd_options: ${{ inputs.zap-cmd-options }}
           rules_file_name: ${{ inputs.zap-rules-file-name }}
->>>>>>> 546deb8b
+      - name: Install k6s
+        if: ${{ inputs.load-test-enabled }}
+        run: sudo snap install k6
+      - name: Run k6 load tests
+        if: ${{ inputs.load-test-enabled }}
+        run: k6 run load_tests/load-test.js ${{ inputs.load-test-run-args }}
+        env: ${{ fromJSON(env.JSON_ENV) }}
   required_status_checks:
     name: Required Integration Test Status Checks
     runs-on: ubuntu-latest
