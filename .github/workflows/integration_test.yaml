--- conflicted
+++ resolved
@@ -47,12 +47,6 @@
           Retry is chaos-duration/chaos-delay times and each retry
           sleeps chaos-delay
         default: 90
-<<<<<<< HEAD
-      working-directory:
-        type: string
-        description: The working directory for jobs
-        default: "./"
-=======
       extra-arguments:
         description: Additional arguments to pass to the integration test execution
         type: string
@@ -89,7 +83,10 @@
         description: Use setup-devstack-swift action to prepare a swift server for testing.
         type: boolean
         default: false
->>>>>>> a9434a31
+      working-directory:
+        type: string
+        description: The working directory for jobs
+        default: "./"
       zap-auth-header:
         description: If this is defined then its value will be added as a header to all of the ZAP requests
         type: string
