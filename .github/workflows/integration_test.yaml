--- conflicted
+++ resolved
@@ -287,13 +287,7 @@
           exit-code: '1'
           severity: ${{ inputs.trivy-severity-config }}
         env:
-<<<<<<< HEAD
           TRIVY_DISABLE_VEX_NOTICE: true
-          TRIVY_SKIP_DB_UPDATE: true
-=======
-          TRIVY_USERNAME: ${{ github.actor }}
-          TRIVY_PASSWORD: ${{ secrets.GITHUB_TOKEN }}
->>>>>>> d3892432
       - name: Check trivyignore
         run: |
           curl -sfL https://raw.githubusercontent.com/aquasecurity/trivy/main/contrib/install.sh | sh -s -- -b /usr/local/bin v0.46.0
