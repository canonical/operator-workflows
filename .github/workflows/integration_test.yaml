name: Integration tests

on:
  workflow_call:
    inputs:
      extra-arguments:
        description: Additional arguments to pass to the integration test execution
        type: string
      extra-test-matrix:
        description: |
          Aditional mapping to lists of matrices to be applied on top of series and modules matrix in JSON format, i.e. '{"extras":["foo","bar"]}'.
          Each mapping will be injected into the matrix section of the integration-test.
        type: string
        default: '{}'
      pre-run-script:
        description: Path to the bash script to be run before the integration tests
        type: string
      provider:
        description: Actions operator provider as per https://github.com/charmed-kubernetes/actions-operator#usage
        type: string
        default: microk8s
      series:
        description: List of series to run the tests in JSON format, i.e. '["jammy", "focal"]'. Each element will be passed to pytest through tox as --series argument
        type: string
        default: '[""]'
      modules:
        description: List of testing modules to run the tests in JSON format, i.e. '["foo", "bar"]'. Each element will be passed to pytest through tox as -k argument
        type: string
        default: '[""]'
      setup-devstack-swift:
        description: Use setup-devstack-swift action to prepare a swift server for testing.
        type: boolean
        default: false
      chaos-app-kind:
        type: string
        description: Application kind
        default: statefulset
      chaos-app-label:
        type: string
        description: Label for chaos selection
        default: ""
      chaos-app-namespace:
        type: string
        description: Namespace of chaos tested application
        default: testing
      chaos-duration:
        type: string
        description: |
          Duration of the chaos experiment (added to 600s for go test timeout)
        default: 60
      chaos-enabled:
        type: boolean
        description: Whether Chaos testing is enabled
        default: false
      chaos-experiments:
        type: string
        description: List of experiments to run
        default: ""
      chaos-interval:
        type: string
        description: Interval to attempt re-run of an experiment
        default: 30
      chaos-namespace:
        type: string
        description: Namespace to install Litmus Chaos
        default: testing
      chaos-status-delay:
        type: string
        description: Delay is the wait(sleep) time on every status retry
        default: 5
      chaos-status-duration:
        type: string
<<<<<<< HEAD
        description: Label for chaos selection
        default: ""
      chaos-app-kind:
        type: string
        description: Application kind
        default: statefulset
      chaos-duration:
        type: string
        description: Duration of the chaos experiment
        default: 60
      zap-dast-enabled:
        type: boolean
        description: Whether ZAP testing is enabled
        default: false
      zap-auth-header:
        description: If this is defined then its value will be added as a header to all of the ZAP requests
        type: string
      zap-auth-header-value:
        description:  If this is defined then its value will be used as the header name to all of the ZAP requests
        type: string
      zap-target:
        description:  If this is not set, the unit IP address will be used as ZAP target
        type: string
      zap-target-protocol:
        description:  ZAP target protocol
        type: string
        default: "http"
      zap-target-port:
        description:  ZAP target port
        type: string
        default: 80
      zap-before-command:
        description: Command to run before ZAP testing
        type: string
      zap-cmd-options:
        description: Options to be used by ZAP
        type: string
        default: "-T 60"
      zap-rules-file-name:
        description: Rules file to ignore any alerts from the ZAP scan
        type: string
=======
        description: |
          Duration used for status check retries
          Retry is chaos-duration/chaos-delay times and each retry
          sleeps chaos-delay
        default: 90
>>>>>>> 2b7ef501
    outputs:
      images:
        description: Pushed docker images
        value: ${{ jobs.get-images.outputs.images }}

env:
  REGISTRY: ghcr.io
  OWNER: ${{ github.repository_owner }}

jobs:
  get-runner-image:
    name: Get runner image
    uses: ./.github/workflows/get_runner_image.yaml
  get-images:
    name: Get images
    runs-on: ubuntu-22.04
    outputs:
      images: ${{ env.DOCKER_IMAGES }}
    steps:
      - uses: actions/checkout@v3
      - name: Get dockerfiles
        run: echo "DOCKER_IMAGES=$(ls *.Dockerfile 2> /dev/null | sed s/\.Dockerfile// |  jq -Rsc '. / "\n" - [""]')" >> $GITHUB_ENV
  build-images:
    name: Build image
    runs-on: ${{ needs.get-runner-image.outputs.runs-on }}
    needs: [get-images, get-runner-image]
    if: ${{ needs.get-images.outputs.images != '[]' }}
    strategy:
      matrix:
        image: ${{ fromJSON(needs.get-images.outputs.images) }}
    steps:
      - uses: actions/checkout@v3
      - name: Log in to the Container registry
        if: ${{ !github.event.pull_request.head.repo.fork }}
        uses: docker/login-action@v2
        with:
          registry: ${{ env.REGISTRY }}
          username: ${{ github.actor }}
          password: ${{ secrets.GITHUB_TOKEN }}
      - name: Build and push image
        uses: docker/build-push-action@v3
        if: ${{ !github.event.pull_request.head.repo.fork }}
        with:
          context: .
          push: true
          tags: ${{ env.REGISTRY }}/${{ env.OWNER }}/${{ matrix.image }}:${{ github.run_id }}
          file: ${{ matrix.image }}.Dockerfile
      # GitHub doesn't currently support pushing images in the Docker registry when opening a PR from a fork
      # so an artifact is published instead
      - name: Set up Docker Buildx
        uses: docker/setup-buildx-action@v2
        if: ${{ github.event.pull_request.head.repo.fork }}
      - name: Build image as tarball
        uses: docker/build-push-action@v3
        if: ${{ github.event.pull_request.head.repo.fork }}
        with:
          context: .
          file: ${{ matrix.image }}.Dockerfile
          tags: localhost:32000/${{ matrix.image }}:latest
          outputs: type=docker,dest=/tmp/${{ matrix.image }}.tar
      - name: Upload image artifact
        uses: actions/upload-artifact@v3
        if: ${{ github.event.pull_request.head.repo.fork }}
        with:
          name: ${{ matrix.image }}
          path: /tmp/${{ matrix.image }}.tar

  integration-test:
    name: Integration tests
    strategy:
      matrix:
        series: ${{ fromJSON(inputs.series) }}
        modules: ${{ fromJSON(inputs.modules) }}
        ${{ insert }}: ${{ fromJSON(inputs.extra-test-matrix) }}
      fail-fast: false
    runs-on: ${{ needs.get-runner-image.outputs.runs-on }}
    needs: [get-images, get-runner-image, build-images]
    if: ${{ !failure() }}
    steps:
      - uses: actions/checkout@v3
      - name: Setup Devstack Swift
        if: ${{ inputs.setup-devstack-swift }}
        id: setup-devstack-swift
        uses: canonical/setup-devstack-swift@v1
      - name: Create OpenStack credential file
        run: echo "${{ steps.setup-devstack-swift.outputs.credentials }}" > openrc
      - name: Setup operator environment
        uses: charmed-kubernetes/actions-operator@main
        with:
          provider: ${{ inputs.provider }}
      - name: Enable microk8s registry
        if: ${{ inputs.provider == 'microk8s' && github.event.pull_request.head.repo.fork }}
        run: |
          sudo microk8s enable registry
          sudo microk8s kubectl -n container-registry rollout status -w deployment/registry
      - name: Download all artifacts
        uses: actions/download-artifact@v3
        if: ${{ github.event.pull_request.head.repo.fork }}
      - name: Push images to microk8s registry
        if: ${{ inputs.provider == 'microk8s' && github.event.pull_request.head.repo.fork }}
        run: |
          for image_name in $(echo '${{ needs.get-images.outputs.images }}' | jq -cr '.[]'); do
            docker load --input ${image_name}/${image_name}.tar
            docker push localhost:32000/${image_name}:latest
          done
      - name: Configure GHCR in microk8s
        if: ${{ inputs.provider == 'microk8s' && !github.event.pull_request.head.repo.fork }}
        run: |
          # Adding authentication for ghcr.io for containerd as per https://microk8s.io/docs/registry-private
          # Note: containerd has to be restarted for the changes to take effect
          # (https://github.com/containerd/cri/blob/master/docs/registry.md)
          sudo su -c 'echo "
          [plugins.\"io.containerd.grpc.v1.cri\".registry.configs.\"ghcr.io\".auth]
          username = \"${{ github.actor }}\"
          password = \"${{ secrets.GITHUB_TOKEN }}\"
          " >> /var/snap/microk8s/current/args/containerd-template.toml'
          sudo su -c 'systemctl restart snap.microk8s.daemon-containerd.service && microk8s status --wait-ready'
      - name: Enable microk8s ingress
        if: ${{ inputs.provider == 'microk8s' }}
        run: |
          sudo microk8s enable ingress
      - name: Pre-run script
        if: ${{ inputs.pre-run-script != '' }}
        run: bash ${{ inputs.pre-run-script }}
      - name: Run integration tests
        run: |
          echo "CHARM_NAME=$([ -f metadata.yaml ] && yq '.name' metadata.yaml || echo UNKNOWN)" >> $GITHUB_ENV
          args=""
          for image_name in $(echo '${{ needs.get-images.outputs.images }}' | jq -cr '.[]'); do
            if [ ${{ github.event.pull_request.head.repo.fork }} = "true" ]; then
              args="${args} --${image_name}-image localhost:32000/${image_name}:latest"
            else
              args="${args} --${image_name}-image ${{ env.REGISTRY }}/${{ env.OWNER }}/${image_name}:${{ github.run_id }}"
            fi
          done

          series=""
          if [ ! -z ${{ matrix.series }} ]; then
            series="--series ${{ matrix.series }}"
          fi
          module=""
          if [ ! -z ${{ matrix.modules }} ]; then
            module="-k ${{ matrix.modules }}"
          fi
          tox -e integration -- --model testing --keep-models $series $module $args ${{ inputs.extra-arguments }}
      - name: Dump logs
        uses: canonical/charm-logdump-action@main
        if: failure()
        with:
          app: ${{ env.CHARM_NAME }}
          model: testing
      - name: Setting up kubeconfig ENV for Github Chaos Action
        if: ${{ inputs.chaos-enabled }}
        run: echo "KUBE_CONFIG_DATA=$(sudo microk8s config | base64 -w 0)" >> $GITHUB_ENV
        env:
          ACTIONS_ALLOW_UNSECURE_COMMANDS: true
      - name: Setup Litmus
        if: ${{ inputs.chaos-enabled }}
        uses: merkata/github-chaos-actions@master
        env:
          APP_NS: ${{ inputs.chaos-app-namespace }}
<<<<<<< HEAD
          KUBE_CONFIG_DATA: ${{ env.KUBE_CONFIG_DATA }}
=======
          CHAOS_NAMESPACE: ${{ inputs.chaos-namespace }}
          INSTALL_LITMUS: true

>>>>>>> 2b7ef501
      - name: Run Litmus Chaos experiments
        if: ${{ inputs.chaos-enabled }}
        uses: merkata/github-chaos-actions@feat/run-multiple-scenarios
        env:
          APP_KIND: ${{ inputs.chaos-app-kind }}
          APP_LABEL: ${{ inputs.chaos-app-label }}
          APP_NS: ${{ inputs.chaos-app-namespace }}
          CHAOS_INTERVAL: ${{ inputs.chaos-interval }}
          CHAOS_NAMESPACE: ${{ inputs.chaos-namespace }}
          DELAY: $${{ inputs.chaos-status-delay }}
          DURATION: ${{ inputs.chaos-status-duration }}
          EXPERIMENT_NAME: ${{ inputs.chaos-experiments }}
          TOTAL_CHAOS_DURATION: ${{ inputs.chaos-duration }}
          KUBE_CONFIG_DATA: ${{ env.KUBE_CONFIG_DATA }}
      - name: Set Zap target env for Github Zap Action to Juju Unit IP Address
        if: ${{ inputs.zap-dast-enabled && inputs.zap-target == '' }}
        run: echo "ZAP_TARGET=$(juju show-unit ${{ env.CHARM_NAME }}/0 --format=json | jq -r '.["${{ env.CHARM_NAME }}/0"]["address"]')" >> $GITHUB_ENV
      - name: Set Zap target env for Github Zap Action to zap-target value
        if: ${{ inputs.zap-dast-enabled && inputs.zap-target != '' }}
        run: echo "ZAP_TARGET=${{ inputs.zap-target }}" >> $GITHUB_ENV
      - name: Run command before Github Zap Action
        if: ${{ inputs.zap-dast-enabled && inputs.zap-before-command != '' }}
        run: ${{ inputs.zap-before-command }}
        env:
          ZAP_TARGET: ${{ env.ZAP_TARGET }}
      - name: Run Github Zap Action
        if: ${{ inputs.zap-dast-enabled }}
        uses: zaproxy/action-full-scan@v0.4.0
        env:
          ZAP_AUTH_HEADER:  ${{ inputs.zap-auth-header }}
          ZAP_AUTH_HEADER_VALUE:  ${{ inputs.zap-auth-header-value  }}
        with:
          issue_title: 'OWASP ZAP report'
          fail_action: false
          target: ${{ inputs.zap-target-protocol }}://${{ env.ZAP_TARGET }}:${{ inputs.zap-target-port }}/
          cmd_options: ${{ inputs.zap-cmd-options }}
          rules_file_name: ${{ inputs.zap-rules-file-name }}
  required_status_checks:
    name: Required Integration Test Status Checks
    runs-on: ubuntu-latest
    needs:
      - integration-test
    steps:
      - run: echo required checks passed<|MERGE_RESOLUTION|>--- conflicted
+++ resolved
@@ -70,17 +70,11 @@
         default: 5
       chaos-status-duration:
         type: string
-<<<<<<< HEAD
-        description: Label for chaos selection
-        default: ""
-      chaos-app-kind:
-        type: string
-        description: Application kind
-        default: statefulset
-      chaos-duration:
-        type: string
-        description: Duration of the chaos experiment
-        default: 60
+        description: |
+          Duration used for status check retries
+          Retry is chaos-duration/chaos-delay times and each retry
+          sleeps chaos-delay
+        default: 90
       zap-dast-enabled:
         type: boolean
         description: Whether ZAP testing is enabled
@@ -112,13 +106,6 @@
       zap-rules-file-name:
         description: Rules file to ignore any alerts from the ZAP scan
         type: string
-=======
-        description: |
-          Duration used for status check retries
-          Retry is chaos-duration/chaos-delay times and each retry
-          sleeps chaos-delay
-        default: 90
->>>>>>> 2b7ef501
     outputs:
       images:
         description: Pushed docker images
@@ -280,13 +267,9 @@
         uses: merkata/github-chaos-actions@master
         env:
           APP_NS: ${{ inputs.chaos-app-namespace }}
-<<<<<<< HEAD
-          KUBE_CONFIG_DATA: ${{ env.KUBE_CONFIG_DATA }}
-=======
           CHAOS_NAMESPACE: ${{ inputs.chaos-namespace }}
           INSTALL_LITMUS: true
 
->>>>>>> 2b7ef501
       - name: Run Litmus Chaos experiments
         if: ${{ inputs.chaos-enabled }}
         uses: merkata/github-chaos-actions@feat/run-multiple-scenarios
