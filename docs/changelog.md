--- conflicted
+++ resolved
@@ -6,17 +6,15 @@
 
 Each revision is versioned by the date of the revision.
 
-<<<<<<< HEAD
-## 2025-12-08
+## 2025-12-15
 - Cache rock build results for register-typed rocks.
-=======
+
 ## 2025-12-09
 - Update the default juju bootstrap bootstrap-constraints to "cores=2 mem=4G root-disk=10G". 
 - Fix the integration test job in documentation pull requests
 
 ## 2025-12-08
 - Add a new `auto-merge` parameter for the `generate_terraform_docs` workflow.
->>>>>>> c8baa8bd
 
 ## 2025-12-04
 - Fix the build job lookup algorithm in the integration test workflow.
