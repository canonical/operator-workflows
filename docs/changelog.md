# Changelog

All notable changes to this project will be documented in this file.

The format is based on [Keep a Changelog](https://keepachangelog.com/en/1.1.0/).

Each revision is versioned by the date of the revision.

<<<<<<< HEAD
## 2025-09-23
- Temporarily disable link checks for terraform due to aggressive throttling.
=======
## 2025-09-24
- If the build step failed in the integration tests, fail the required_status_check.
>>>>>>> 1de426c2

## 2025-09-18
- Removing the dedicated inclusive check job within the tests workflow.

## 2025-09-08
- Fix the checkout step in `generate_terraform_docs.yaml`

## 2025-09-08
- The `generate_terraform_docs` workflow now creates a pull request when used outside of a pull request.

## 2025-09-04
- Allow cross-track charm promotions. Validation of the track name is removed when promote a charm.

## 2025-09-02

### Changed

- Default self-hosted runners are updated to "noble" from "jammy".

### Fixed

- Add break-system-packages parameter only if runner is self-hosted and image is "noble".

## 2025-08-21

### Added

- Add generate terraform docs workflow.

## 2025-08-20

### Fixed

- Skip the vale action entirely if `vale_style_check` is disabled to temporarily mitigate `fail_on_error` issue. See https://github.com/errata-ai/vale-action/issues/89.

## 2025-08-19

### Fixed

- Fix the vale workflow to point to the latest version and enable `nofilter`.

### Changed

- Auto-approve PRs opened by dependabot[bot].

## 2025-08-11

### Fixed

- Make trivy exit-code configuration an input in the integration_test.yaml workflow

## 2025-07-29

### Fixed

- Move setup devstack-swift before setup operator environment to avoid a Kubernetes network issue.

## 2025-07-29

### Changed

- Refactor integration_test.yaml to make it reusable in any GitHub event, not just Pull Requests.

## 2025-07-16

### Changed

- Publish the artifacts from the last integration test workflow regardless of whether the execution is sucessful.

## 2025-07-14

### Added

- Add option to disable check-lib test.

## 2025-07-08

### Added

- Support for `DOCKERHUB_MIRROR` in Canonicak Kubernetes configuration.

## 2025-06-19

### Changed

- Revert "Define required secrets in the promote workflow".

## 2025-06-18

### Changed

Revert Make publish libs independent from charm publishing

## 2025-06-12

### Changed

- Define required secrets in the promote workflow.

### Fixed

- Bug getting the directory when publishing the charm libraries.

## 2025-06-12

### Changed

- Skip building and scanning artifacts if there are only documentation changes.
- Skip integration tests if there are only documentation changes.
- Make image scanning a required check.

## 2025-06-10

### Changed

- The logic to get the plan is extracted to a new action.

## 2025-06-09

### Changed

- gatekeeper is now called with a "base_branch" argument set to the default branch of the repository. This is to support documentation actions on repositories not using "main" as their main branch.

## 2025-06-09

### Added

- Added support for installing `tox` with `uv` in the integration tests workflows.

## 2025-06-09

## Removed

- Support from building charmcraft from source.

## 2025-05-30

### Added

- Add support to make the vale style check mandatory via the `vale-style-check` input to the `test` workflow.

## 2025-05-27

### Fixed

- Update `promote_charm` workflow to obtain charm name from `charmcraft expand-extensions` instead 
  of `charmcraft.yaml`.

## 2025-05-22

### Fixed

- Fix the step "Run k8s integration test" in the integration test workflow to not always run.

## 2025-05-21

### Removed

- Ejected draft publish docs step from from promote charm workflow.

### Changed

- Allow the "Draft Publish Docs" job to fail, but still consider the "Tests" workflow successful.

## 2025-04-29

### Modified

- Update `promote_charm` workflow logic to use `charmcraft status` to obtain base information instead of `charmcraft.yaml`.


## 2025-03-21

### Added

- Changelog added for tracking changes.
- Added unique artifact name for zap-scan artifacts

# 2025-05-15

### Added

- Added support for canonical-k8s via the `use-canonical-k8s: true` and `provider: k8s` parameter<|MERGE_RESOLUTION|>--- conflicted
+++ resolved
@@ -6,13 +6,9 @@
 
 Each revision is versioned by the date of the revision.
 
-<<<<<<< HEAD
-## 2025-09-23
-- Temporarily disable link checks for terraform due to aggressive throttling.
-=======
 ## 2025-09-24
 - If the build step failed in the integration tests, fail the required_status_check.
->>>>>>> 1de426c2
+- Temporarily disable link checks for terraform due to aggressive throttling.
 
 ## 2025-09-18
 - Removing the dedicated inclusive check job within the tests workflow.
