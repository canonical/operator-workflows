# Changelog

All notable changes to this project will be documented in this file.

The format is based on [Keep a Changelog](https://keepachangelog.com/en/1.1.0/).

Each revision is versioned by the date of the revision.

<<<<<<< HEAD
## 2025-09-19
- Remove draft-publish-docs.
=======
## 2025-09-24
- If the build step failed in the integration tests, fail the required_status_check.
- Temporarily disable link checks for terraform due to aggressive throttling.
>>>>>>> a3e1cd83

## 2025-09-18
- Removing the dedicated inclusive check job within the tests workflow.

## 2025-09-08
- Fix the checkout step in `generate_terraform_docs.yaml`

## 2025-09-08
- The `generate_terraform_docs` workflow now creates a pull request when used outside of a pull request.

## 2025-09-04
- Allow cross-track charm promotions. Validation of the track name is removed when promote a charm.

## 2025-09-02

### Changed

- Default self-hosted runners are updated to "noble" from "jammy".

### Fixed

- Add break-system-packages parameter only if runner is self-hosted and image is "noble".

## 2025-08-21

### Added

- Add generate terraform docs workflow.

## 2025-08-20

### Fixed

- Skip the vale action entirely if `vale_style_check` is disabled to temporarily mitigate `fail_on_error` issue. See https://github.com/errata-ai/vale-action/issues/89.

## 2025-08-19

### Fixed

- Fix the vale workflow to point to the latest version and enable `nofilter`.

### Changed

- Auto-approve PRs opened by dependabot[bot].

## 2025-08-11

### Fixed

- Make trivy exit-code configuration an input in the integration_test.yaml workflow

## 2025-07-29

### Fixed

- Move setup devstack-swift before setup operator environment to avoid a Kubernetes network issue.

## 2025-07-29

### Changed

- Refactor integration_test.yaml to make it reusable in any GitHub event, not just Pull Requests.

## 2025-07-16

### Changed

- Publish the artifacts from the last integration test workflow regardless of whether the execution is sucessful.

## 2025-07-14

### Added

- Add option to disable check-lib test.

## 2025-07-08

### Added

- Support for `DOCKERHUB_MIRROR` in Canonicak Kubernetes configuration.

## 2025-06-19

### Changed

- Revert "Define required secrets in the promote workflow".

## 2025-06-18

### Changed

Revert Make publish libs independent from charm publishing

## 2025-06-12

### Changed

- Define required secrets in the promote workflow.

### Fixed

- Bug getting the directory when publishing the charm libraries.

## 2025-06-12

### Changed

- Skip building and scanning artifacts if there are only documentation changes.
- Skip integration tests if there are only documentation changes.
- Make image scanning a required check.

## 2025-06-10

### Changed

- The logic to get the plan is extracted to a new action.

## 2025-06-09

### Changed

- gatekeeper is now called with a "base_branch" argument set to the default branch of the repository. This is to support documentation actions on repositories not using "main" as their main branch.

## 2025-06-09

### Added

- Added support for installing `tox` with `uv` in the integration tests workflows.

## 2025-06-09

## Removed

- Support from building charmcraft from source.

## 2025-05-30

### Added

- Add support to make the vale style check mandatory via the `vale-style-check` input to the `test` workflow.

## 2025-05-27

### Fixed

- Update `promote_charm` workflow to obtain charm name from `charmcraft expand-extensions` instead 
  of `charmcraft.yaml`.

## 2025-05-22

### Fixed

- Fix the step "Run k8s integration test" in the integration test workflow to not always run.

## 2025-05-21

### Removed

- Ejected draft publish docs step from from promote charm workflow.

### Changed

- Allow the "Draft Publish Docs" job to fail, but still consider the "Tests" workflow successful.

## 2025-04-29

### Modified

- Update `promote_charm` workflow logic to use `charmcraft status` to obtain base information instead of `charmcraft.yaml`.


## 2025-03-21

### Added

- Changelog added for tracking changes.
- Added unique artifact name for zap-scan artifacts

# 2025-05-15

### Added

- Added support for canonical-k8s via the `use-canonical-k8s: true` and `provider: k8s` parameter<|MERGE_RESOLUTION|>--- conflicted
+++ resolved
@@ -6,14 +6,12 @@
 
 Each revision is versioned by the date of the revision.
 
-<<<<<<< HEAD
-## 2025-09-19
-- Remove draft-publish-docs.
-=======
 ## 2025-09-24
 - If the build step failed in the integration tests, fail the required_status_check.
 - Temporarily disable link checks for terraform due to aggressive throttling.
->>>>>>> a3e1cd83
+
+## 2025-09-19
+- Remove draft-publish-docs.
 
 ## 2025-09-18
 - Removing the dedicated inclusive check job within the tests workflow.
